--- conflicted
+++ resolved
@@ -5,22 +5,15 @@
 
 from tesserae.db import Feature, Search, Text, \
                         TessMongoConnection
-<<<<<<< HEAD
-from tesserae.matchers.sparse_encoding import SparseMatrixSearch
-=======
 from tesserae.matchers.sparse_encoding import \
         SparseMatrixSearch, get_inverse_text_frequencies, \
         get_corpus_frequencies, _get_units
->>>>>>> f243f46f
 from tesserae.matchers.text_options import TextOptions
 from tesserae.tokenizers import LatinTokenizer
 from tesserae.unitizer import Unitizer
 from tesserae.utils import ingest_text
 from tesserae.utils.delete import obliterate
-<<<<<<< HEAD
-=======
 from tesserae.utils.search import get_results, PageOptions
->>>>>>> f243f46f
 from tesserae.utils.tessfile import TessFile
 from tesserae.utils.stopwords import get_stoplist_tokens
 
@@ -35,280 +28,89 @@
     obliterate(conn)
 
 
-<<<<<<< HEAD
 def test_mini_latin_search_text_freqs(minipop, mini_latin_metadata, v3checker):
-=======
-def _load_v3_mini_text_stem_freqs(conn, metadata):
-    db_cursor = conn.connection[Feature.collection].find(
-            {'feature': 'form', 'language': metadata['language']},
-            {'_id': False, 'index': True, 'token': True})
-    token2index = {e['token']: e['index'] for e in db_cursor}
-    # the .freq_score_stem file is named the same as its corresponding .tess
-    # file
-    freqs_path = metadata['path'][:-4] + 'freq_score_stem'
-    freqs = {}
-    with open(freqs_path, 'r', encoding='utf-8') as ifh:
-        for line in ifh:
-            if line.startswith('# count:'):
-                denom = int(line.split()[-1])
-                break
-        for line in ifh:
-            line = line.strip()
-            if line:
-                word, count = line.split()
-                freqs[token2index[word]] = float(count) / denom
-    return freqs
-
-
-def test_mini_text_frequencies(
-        minipop, mini_latin_metadata,
-        mini_greek_metadata):
-    all_text_metadata = [m for m in itertools.chain.from_iterable(
-        [mini_latin_metadata, mini_greek_metadata])]
-    title2id = {t.title: t.id for t in minipop.find(
-        Text.collection, title=[m['title'] for m in all_text_metadata])}
-    for metadata in all_text_metadata:
-        v3freqs = _load_v3_mini_text_stem_freqs(minipop, metadata)
-        text_id = title2id[metadata['title']]
-        v5freqs = get_inverse_text_frequencies(minipop, 'lemmata', text_id)
-        for form_index, freq in v5freqs.items():
-            assert form_index in v3freqs
-            assert math.isclose(v3freqs[form_index], 1.0 / freq)
-
-
-def _load_v3_results(minitext_path, tab_filename):
-    tab_filepath = Path(minitext_path).resolve().parent.joinpath(tab_filename)
-    v3_results = []
-    with open(tab_filepath, 'r', encoding='utf-8') as ifh:
-        for line in ifh:
-            if not line.startswith('#'):
-                break
-        for line in ifh:
-            # ignore headers
-            # headers = line.strip().split('\t')
-            break
-        for line in ifh:
-            data = line.strip().split('\t')
-            v3_results.append({
-                'source_tag': data[3][1:-1],
-                'target_tag': data[1][1:-1],
-                'matched_features': data[5][1:-1].split('; '),
-                'score': float(data[6]),
-                'source_snippet': data[4][1:-1],
-                'target_snippet': data[2][1:-1],
-                'highlight': ''
-            })
-    return v3_results
-
-
-def _build_relations(results):
-    relations = {}
-    for match in results:
-        target_loc = match['target_tag'].split()[-1]
-        source_loc = match['source_tag'].split()[-1]
-        if target_loc not in relations:
-            relations[target_loc] = {source_loc: match}
-        elif source_loc not in relations[target_loc]:
-            relations[target_loc][source_loc] = match
-    return relations
-
-
-def _check_search_results(v5_results, v3_results):
-    v3_relations = _build_relations(v3_results)
-    v5_relations = _build_relations(v5_results)
-    score_discrepancies = []
-    match_discrepancies = []
-    in_v5_not_in_v3 = []
-    in_v3_not_in_v5 = []
-    for target_loc in v3_relations:
-        for source_loc in v3_relations[target_loc]:
-            if target_loc not in v5_relations or \
-                    source_loc not in v5_relations[target_loc]:
-                in_v3_not_in_v5.append(v3_relations[target_loc][source_loc])
-                continue
-            v3_match = v3_relations[target_loc][source_loc]
-            v5_match = v5_relations[target_loc][source_loc]
-            v3_score = v3_match['score']
-            v5_score = v5_match['score']
-            if f'{v5_score:.3f}' != f'{v3_score:.3f}':
-                score_discrepancies.append((
-                    target_loc, source_loc,
-                    v5_score-v3_score))
-            v5_match_features = set(v5_match['matched_features'])
-            v3_match_features = set()
-            for match_f in v3_match['matched_features']:
-                for f in match_f.split('-'):
-                    v3_match_features.add(f)
-            only_in_v5 = v5_match_features - v3_match_features
-            only_in_v3 = v3_match_features - v5_match_features
-            if only_in_v5 or only_in_v3:
-                match_discrepancies.append((
-                    target_loc, source_loc, only_in_v5,
-                    only_in_v3))
-    for target_loc in v5_relations:
-        for source_loc in v5_relations[target_loc]:
-            if target_loc not in v3_relations or \
-                    source_loc not in v3_relations[target_loc]:
-                in_v5_not_in_v3.append(v5_relations[target_loc][source_loc]['matched_features'])
-    pprint.pprint(score_discrepancies)
-    pprint.pprint(match_discrepancies)
-    print('only in v5')
-    pprint.pprint(in_v5_not_in_v3)
-    print('only in v3')
-    pprint.pprint(in_v3_not_in_v5)
-    print('next')
-    assert not score_discrepancies
-    assert not match_discrepancies
-    assert not in_v5_not_in_v3
-    assert not in_v3_not_in_v5
-
-
-def test_mini_latin_search_text_freqs(minipop, mini_latin_metadata):
->>>>>>> f243f46f
-    texts = minipop.find(
-        Text.collection,
-        title=[m['title'] for m in mini_latin_metadata])
-    results_id = uuid.uuid4()
-    search_result = Search(results_id=results_id)
-    minipop.insert(search_result)
-    matcher = SparseMatrixSearch(minipop)
-    v5_matches = matcher.match(
-        search_result,
-        TextOptions(texts[0], 'line'),
-        TextOptions(texts[1], 'line'),
-        'lemmata',
-        stopwords=['et', 'neque', 'qui'],
-        stopword_basis='texts', score_basis='stem',
-        freq_basis='texts', max_distance=10,
-        distance_basis='frequency', min_score=0)
-    minipop.insert_nocheck(v5_matches)
-    search_result.status = Search.DONE
-    minipop.update(search_result)
-<<<<<<< HEAD
+    texts = minipop.find(Text.collection,
+                         title=[m['title'] for m in mini_latin_metadata])
+    results_id = uuid.uuid4()
+    search_result = Search(results_id=results_id)
+    minipop.insert(search_result)
+    matcher = SparseMatrixSearch(minipop)
+    v5_matches = matcher.match(search_result,
+                               TextOptions(texts[0], 'line'),
+                               TextOptions(texts[1], 'line'),
+                               'lemmata',
+                               stopwords=['et', 'neque', 'qui'],
+                               stopword_basis='texts',
+                               score_basis='stem',
+                               freq_basis='texts',
+                               max_distance=10,
+                               distance_basis='frequency',
+                               min_score=0)
+    minipop.insert_nocheck(v5_matches)
+    search_result.status = Search.DONE
+    minipop.update(search_result)
     v3checker.check_search_results(minipop, results_id, texts[0].path,
                                    'mini_latin_results.tab')
-=======
-    v5_results = get_results(minipop, search_result.id, PageOptions())
-    v5_results = sorted(v5_results, key=lambda x: -x['score'])
-    v3_results = _load_v3_results(texts[0].path, 'mini_latin_results.tab')
-    _check_search_results(v5_results, v3_results)
->>>>>>> f243f46f
 
 
 def test_mini_greek_search_text_freqs(minipop, mini_greek_metadata, v3checker):
-    texts = minipop.find(
-        Text.collection,
-        title=[m['title'] for m in mini_greek_metadata])
-    results_id = uuid.uuid4()
-    search_result = Search(results_id=results_id)
-    minipop.insert(search_result)
-    matcher = SparseMatrixSearch(minipop)
-    v5_matches = matcher.match(
-        search_result,
-        TextOptions(texts[0], 'phrase'),
-        TextOptions(texts[1], 'phrase'),
-        'lemmata',
-        stopwords=[
-            'ὁ', 'ὅς', 'καί', 'αβγ', 'ἐγώ', 'δέ', 'οὗτος', 'ἐμός'],
-        stopword_basis='texts', score_basis='stem',
-        freq_basis='texts', max_distance=10,
-        distance_basis='span', min_score=0)
-    minipop.insert_nocheck(v5_matches)
-    search_result.status = Search.DONE
-    minipop.update(search_result)
-<<<<<<< HEAD
+    texts = minipop.find(Text.collection,
+                         title=[m['title'] for m in mini_greek_metadata])
+    results_id = uuid.uuid4()
+    search_result = Search(results_id=results_id)
+    minipop.insert(search_result)
+    matcher = SparseMatrixSearch(minipop)
+    v5_matches = matcher.match(search_result,
+                               TextOptions(texts[0], 'phrase'),
+                               TextOptions(texts[1], 'phrase'),
+                               'lemmata',
+                               stopwords=[
+                                   'ὁ', 'ὅς', 'καί', 'αβγ', 'ἐγώ', 'δέ',
+                                   'οὗτος', 'ἐμός'
+                               ],
+                               stopword_basis='texts',
+                               score_basis='stem',
+                               freq_basis='texts',
+                               max_distance=10,
+                               distance_basis='span',
+                               min_score=0)
+    minipop.insert_nocheck(v5_matches)
+    search_result.status = Search.DONE
+    minipop.update(search_result)
     v3checker.check_search_results(minipop, results_id, texts[0].path,
                                    'mini_greek_results.tab')
 
 
 def test_mini_latin_search_corpus_freqs(minipop, mini_latin_metadata,
                                         v3checker):
-=======
-    v5_results = get_results(minipop, search_result.id, PageOptions())
-    v5_results = sorted(v5_results, key=lambda x: -x['score'])
-    v3_results = _load_v3_results(texts[0].path, 'mini_greek_results.tab')
-    print(len(v5_results), len(v3_results))
-    _check_search_results(v5_results, v3_results)
-
-
-def _load_v3_mini_corpus_stem_freqs(conn, language, lang_path):
-    lang_lookup = {'latin': 'la.mini', 'greek': 'grc.mini'}
-    freqs_path = lang_path.joinpath(
-            lang_lookup[language]+'.stem.freq')
-    db_cursor = conn.connection[Feature.collection].find(
-            {'feature': 'lemmata', 'language': language},
-            {'_id': False, 'index': True, 'token': True})
-    token2index = {e['token']: e['index'] for e in db_cursor}
-    freqs = {}
-    with open(freqs_path, 'r', encoding='utf-8') as ifh:
-        for line in ifh:
-            if line.startswith('# count:'):
-                denom = int(line.split()[-1])
-                break
-        for line in ifh:
-            line = line.strip()
-            if line:
-                word, count = line.split()
-                freqs[token2index[word]] = float(count) / denom
-    return freqs
-
-
-def test_mini_corpus_frequencies(
-        minipop, tessfiles_greek_path,
-        tessfiles_latin_path):
-    for lang, lang_path in zip(
-            ['greek', 'latin'],
-            [tessfiles_greek_path, tessfiles_latin_path]):
-        v3freqs = _load_v3_mini_corpus_stem_freqs(minipop, lang, lang_path)
-        v5freqs = get_corpus_frequencies(minipop, 'lemmata', lang)
-        db_cursor = minipop.connection[Feature.collection].find(
-                {'feature': 'lemmata', 'language': lang},
-                {'_id': False, 'index': True, 'token': True})
-        index2token = {e['index']: e['token'] for e in db_cursor}
-        for form_index, freq in enumerate(v5freqs):
-            assert form_index in v3freqs
-            assert math.isclose(v3freqs[form_index], freq), \
-                f'Mismatch on {index2token[form_index]} ({form_index})'
-
-
-def test_mini_latin_search_corpus_freqs(minipop, mini_latin_metadata):
->>>>>>> f243f46f
-    texts = minipop.find(
-        Text.collection,
-        title=[m['title'] for m in mini_latin_metadata])
-    results_id = uuid.uuid4()
-    search_result = Search(results_id=results_id)
-    minipop.insert(search_result)
-    matcher = SparseMatrixSearch(minipop)
-    v5_matches = matcher.match(
-        search_result,
-        TextOptions(texts[0], 'line'),
-        TextOptions(texts[1], 'line'),
-        'lemmata',
-        stopwords=4,
-        stopword_basis='corpus', score_basis='stem',
-        freq_basis='corpus', max_distance=10,
-        distance_basis='frequency', min_score=0)
-    minipop.insert_nocheck(v5_matches)
-    search_result.status = Search.DONE
-    minipop.update(search_result)
-<<<<<<< HEAD
+    texts = minipop.find(Text.collection,
+                         title=[m['title'] for m in mini_latin_metadata])
+    results_id = uuid.uuid4()
+    search_result = Search(results_id=results_id)
+    minipop.insert(search_result)
+    matcher = SparseMatrixSearch(minipop)
+    v5_matches = matcher.match(search_result,
+                               TextOptions(texts[0], 'line'),
+                               TextOptions(texts[1], 'line'),
+                               'lemmata',
+                               stopwords=4,
+                               stopword_basis='corpus',
+                               score_basis='stem',
+                               freq_basis='corpus',
+                               max_distance=10,
+                               distance_basis='frequency',
+                               min_score=0)
+    minipop.insert_nocheck(v5_matches)
+    search_result.status = Search.DONE
+    minipop.update(search_result)
     v3checker.check_search_results(minipop, results_id, texts[0].path,
                                    'mini_latin_corpus_results.tab')
-=======
-    v5_results = get_results(minipop, search_result.id, PageOptions())
-    v5_results = sorted(v5_results, key=lambda x: -x['score'])
-    v3_results = _load_v3_results(
-            texts[0].path, 'mini_latin_corpus_results.tab')
-    _check_search_results(v5_results, v3_results)
->>>>>>> f243f46f
 
 
 def test_mini_greek_search_corpus_freqs(minipop, mini_greek_metadata,
                                         v3checker):
-    texts = minipop.find(
-        Text.collection,
-        title=[m['title'] for m in mini_greek_metadata])
+    texts = minipop.find(Text.collection,
+                         title=[m['title'] for m in mini_greek_metadata])
     results_id = uuid.uuid4()
     search_result = Search(
         results_id=results_id,
@@ -318,34 +120,27 @@
     )
     minipop.insert(search_result)
     matcher = SparseMatrixSearch(minipop)
-    v5_matches = matcher.match(
-        search_result,
-        TextOptions(texts[0], 'phrase'),
-        TextOptions(texts[1], 'phrase'),
-        'lemmata',
-        stopwords=10,
-        stopword_basis='corpus', score_basis='stem',
-        freq_basis='corpus', max_distance=10,
-        distance_basis='span', min_score=0)
-    minipop.insert_nocheck(v5_matches)
-    search_result.status = Search.DONE
-    minipop.update(search_result)
-<<<<<<< HEAD
+    v5_matches = matcher.match(search_result,
+                               TextOptions(texts[0], 'phrase'),
+                               TextOptions(texts[1], 'phrase'),
+                               'lemmata',
+                               stopwords=10,
+                               stopword_basis='corpus',
+                               score_basis='stem',
+                               freq_basis='corpus',
+                               max_distance=10,
+                               distance_basis='span',
+                               min_score=0)
+    minipop.insert_nocheck(v5_matches)
+    search_result.status = Search.DONE
+    minipop.update(search_result)
     v3checker.check_search_results(minipop, results_id, texts[0].path,
                                    'mini_greek_corpus_results.tab')
-=======
-    v5_results = get_results(minipop, search_result.id, PageOptions())
-    v5_results = sorted(v5_results, key=lambda x: -x['score'])
-    v3_results = _load_v3_results(
-            texts[0].path, 'mini_greek_corpus_results.tab')
-    _check_search_results(v5_results, v3_results)
->>>>>>> f243f46f
 
 
 def test_mini_punctuation(punctpop, mini_punctuation_metadata):
     texts = punctpop.find(
-        Text.collection,
-        title=[m['title'] for m in mini_punctuation_metadata])
+        Text.collection, title=[m['title'] for m in mini_punctuation_metadata])
     results_id = uuid.uuid4()
     search_result = Search(
         results_id=results_id,
@@ -355,59 +150,48 @@
     )
     punctpop.insert(search_result)
     matcher = SparseMatrixSearch(punctpop)
-    matcher.match(
-        search_result,
-        TextOptions(texts[0], 'phrase'),
-        TextOptions(texts[1], 'phrase'),
-        'lemmata',
-        stopwords=10,
-        stopword_basis='corpus', score_basis='stem',
-        freq_basis='corpus', max_distance=10,
-        distance_basis='span', min_score=0)
+    matcher.match(search_result,
+                  TextOptions(texts[0], 'phrase'),
+                  TextOptions(texts[1], 'phrase'),
+                  'lemmata',
+                  stopwords=10,
+                  stopword_basis='corpus',
+                  score_basis='stem',
+                  freq_basis='corpus',
+                  max_distance=10,
+                  distance_basis='span',
+                  min_score=0)
     # the point of this test is to make sure no Exception is thrown
 
 
 def test_latin_sound(minipop, mini_latin_metadata, v3checker):
-    texts = minipop.find(
-        Text.collection,
-        title=[m['title'] for m in mini_latin_metadata])
-    results_id = uuid.uuid4()
-    search_result = Search(results_id=results_id)
-    minipop.insert(search_result)
-    matcher = SparseMatrixSearch(minipop)
-    v5_matches = matcher.match(
-        search_result,
-        TextOptions(texts[0], 'line'),
-        TextOptions(texts[1], 'line'),
-        'sound',
-        stopwords=['que', 'tum', 'ere'],
-        stopword_basis='texts', score_basis='3gr',
-        freq_basis='texts', max_distance=999,
-        distance_basis='frequency', min_score=0)
-    minipop.insert_nocheck(v5_matches)
-    search_result.status = Search.DONE
-    minipop.update(search_result)
-<<<<<<< HEAD
+    texts = minipop.find(Text.collection,
+                         title=[m['title'] for m in mini_latin_metadata])
+    results_id = uuid.uuid4()
+    search_result = Search(results_id=results_id)
+    minipop.insert(search_result)
+    matcher = SparseMatrixSearch(minipop)
+    v5_matches = matcher.match(search_result,
+                               TextOptions(texts[0], 'line'),
+                               TextOptions(texts[1], 'line'),
+                               'sound',
+                               stopwords=['que', 'tum', 'ere'],
+                               stopword_basis='texts',
+                               score_basis='3gr',
+                               freq_basis='texts',
+                               max_distance=999,
+                               distance_basis='frequency',
+                               min_score=0)
+    minipop.insert_nocheck(v5_matches)
+    search_result.status = Search.DONE
+    minipop.update(search_result)
     v3checker.check_search_results(minipop, results_id, texts[0].path,
                                    'mini_latin_results_3gr.tab')
 
 
-def test_latin_semantic(minipop, mini_latin_metadata, v3checker):
-=======
-    v5_results = get_results(minipop, search_result.id, PageOptions())
-    v5_results = sorted(v5_results, key=lambda x: -x['score'])
-    v3_results = _load_v3_results(texts[0].path, 'mini_latin_results_3gr.tab')
-    for p in v3_results:
-        print('v3 trigrams:', p['matched_features'])
-    for p in v5_results:
-        print('v5 trigrams:', p['matched_features'])
-    print('v5 length:', len(v5_results), 'v3 length:', len(v3_results))
-    _check_search_results(v5_results, v3_results)
-
-
 def test_latin_trigrams(minipop, mini_latin_metadata):
-    texts = minipop.find(
-        Text.collection, title=[m['title'] for m in mini_latin_metadata])
+    texts = minipop.find(Text.collection,
+                         title=[m['title'] for m in mini_latin_metadata])
     results_id = uuid.uuid4()
     search_result = Search(results_id=results_id)
     minipop.insert(search_result)
@@ -417,8 +201,8 @@
     target_units = _get_units(minipop, TextOptions(texts[0], 'line'), 'sound')
     for b in target_units:
         raw_v5_results.append(b['features'])
-    raw_v3_results = _load_v3_results(texts[0].path, 
-    'mini_latin_results_3gr.tab')
+    raw_v3_results = _load_v3_results(texts[0].path,
+                                      'mini_latin_results_3gr.tab')
     for a in raw_v3_results:
         v3_results.append(a['matched_features'])
     print('v5 results:')
@@ -427,11 +211,11 @@
         for n in a:
             print(n)
             n = np.asarray(n)
-            print('array',n)
+            print('array', n)
             print(np.shape(n))
             b = get_stoplist_tokens(minipop, n, 'sound', 'latin')
             v5_results.append(b)
-    print(v5_results)    
+    print(v5_results)
     print('v3 results:')
     for a in v3_results:
         print(a)
@@ -439,74 +223,59 @@
     assert False
 
 
-def test_latin_semantic(minipop, mini_latin_metadata):
->>>>>>> f243f46f
-    texts = minipop.find(
-        Text.collection,
-        title=[m['title'] for m in mini_latin_metadata])
-    results_id = uuid.uuid4()
-    search_result = Search(results_id=results_id)
-    minipop.insert(search_result)
-    matcher = SparseMatrixSearch(minipop)
-    v5_matches = matcher.match(
-        search_result,
-        TextOptions(texts[0], 'line'),
-        TextOptions(texts[1], 'line'),
-        'semantic',
-        stopwords=['et', 'neque', 'per'],
-        stopword_basis='texts', score_basis='stem',
-        freq_basis='texts', max_distance=999,
-        distance_basis='frequency', min_score=0)
-    minipop.insert_nocheck(v5_matches)
-    search_result.status = Search.DONE
-    minipop.update(search_result)
-<<<<<<< HEAD
+def test_latin_semantic(minipop, mini_latin_metadata, v3checker):
+    texts = minipop.find(Text.collection,
+                         title=[m['title'] for m in mini_latin_metadata])
+    results_id = uuid.uuid4()
+    search_result = Search(results_id=results_id)
+    minipop.insert(search_result)
+    matcher = SparseMatrixSearch(minipop)
+    v5_matches = matcher.match(search_result,
+                               TextOptions(texts[0], 'line'),
+                               TextOptions(texts[1], 'line'),
+                               'semantic',
+                               stopwords=['et', 'neque', 'per'],
+                               stopword_basis='texts',
+                               score_basis='stem',
+                               freq_basis='texts',
+                               max_distance=999,
+                               distance_basis='frequency',
+                               min_score=0)
+    minipop.insert_nocheck(v5_matches)
+    search_result.status = Search.DONE
+    minipop.update(search_result)
     v3checker.check_search_results(minipop, results_id, texts[0].path,
                                    'mini_latin_results_syn.tab')
-=======
-    v5_results = get_results(minipop, search_result.id, PageOptions())
-    v5_results = sorted(v5_results, key=lambda x: -x['score'])
-    v3_results = _load_v3_results(texts[0].path, 'mini_latin_results_syn.tab')
-    _check_search_results(v5_results, v3_results)
->>>>>>> f243f46f
 
 
 def test_latin_semlem(minipop, mini_latin_metadata, v3checker):
-    texts = minipop.find(
-        Text.collection,
-        title=[m['title'] for m in mini_latin_metadata])
-    results_id = uuid.uuid4()
-    search_result = Search(results_id=results_id)
-    minipop.insert(search_result)
-    matcher = SparseMatrixSearch(minipop)
-    v5_matches = matcher.match(
-        search_result,
-        TextOptions(texts[0], 'line'),
-        TextOptions(texts[1], 'line'),
-        'semantic + lemma',
-        stopwords=['et', 'neque', 'per'],
-        stopword_basis='texts', score_basis='stem',
-        freq_basis='texts', max_distance=999,
-        distance_basis='frequency', min_score=0)
-    minipop.insert_nocheck(v5_matches)
-    search_result.status = Search.DONE
-    minipop.update(search_result)
-<<<<<<< HEAD
+    texts = minipop.find(Text.collection,
+                         title=[m['title'] for m in mini_latin_metadata])
+    results_id = uuid.uuid4()
+    search_result = Search(results_id=results_id)
+    minipop.insert(search_result)
+    matcher = SparseMatrixSearch(minipop)
+    v5_matches = matcher.match(search_result,
+                               TextOptions(texts[0], 'line'),
+                               TextOptions(texts[1], 'line'),
+                               'semantic + lemma',
+                               stopwords=['et', 'neque', 'per'],
+                               stopword_basis='texts',
+                               score_basis='stem',
+                               freq_basis='texts',
+                               max_distance=999,
+                               distance_basis='frequency',
+                               min_score=0)
+    minipop.insert_nocheck(v5_matches)
+    search_result.status = Search.DONE
+    minipop.update(search_result)
     v3checker.check_search_results(minipop, results_id, texts[0].path,
                                    'mini_latin_results_syn_lem.tab')
-=======
-    v5_results = get_results(minipop, search_result.id, PageOptions())
-    v5_results = sorted(v5_results, key=lambda x: -x['score'])
-    v3_results = _load_v3_results(
-        texts[0].path, 'mini_latin_results_syn_lem.tab')
-    _check_search_results(v5_results, v3_results)
->>>>>>> f243f46f
 
 
 def test_greek_sound(minipop, mini_greek_metadata, v3checker):
-    texts = minipop.find(
-        Text.collection,
-        title=[m['title'] for m in mini_greek_metadata])
+    texts = minipop.find(Text.collection,
+                         title=[m['title'] for m in mini_greek_metadata])
     results_id = uuid.uuid4()
     search_result = Search(results_id=results_id)
     minipop.insert(search_result)
@@ -516,96 +285,74 @@
         TextOptions(texts[0], 'phrase'),
         TextOptions(texts[1], 'phrase'),
         'sound',
-        stopwords=[
-            'και', 'του', 'αλλ', 'ειν', 'μεν', 'μοι', 'αυτ', 'ους'],
-        stopword_basis='texts', score_basis='3gr',
-        freq_basis='texts', max_distance=999,
-        distance_basis='span', min_score=0)
-    minipop.insert_nocheck(v5_matches)
-    search_result.status = Search.DONE
-    minipop.update(search_result)
-<<<<<<< HEAD
+        stopwords=['και', 'του', 'αλλ', 'ειν', 'μεν', 'μοι', 'αυτ', 'ους'],
+        stopword_basis='texts',
+        score_basis='3gr',
+        freq_basis='texts',
+        max_distance=999,
+        distance_basis='span',
+        min_score=0)
+    minipop.insert_nocheck(v5_matches)
+    search_result.status = Search.DONE
+    minipop.update(search_result)
     v3checker.check_search_results(minipop, results_id, texts[0].path,
                                    'mini_greek_results_3gr.tab')
-=======
-    v5_results = get_results(minipop, search_result.id, PageOptions())
-    v5_results = sorted(v5_results, key=lambda x: -x['score'])
-    v3_results = _load_v3_results(texts[0].path, 'mini_greek_results_3gr.tab')
-    for p in v3_results:
-        print('v3 trigrams:', p['matched_features'])
-    for p in v5_results:
-        print('v5 trigrams:', p['matched_features'])
-    print('v5 length:', len(v5_results), 'v3 length:', len(v3_results))
-    _check_search_results(v5_results, v3_results)
->>>>>>> f243f46f
 
 
 def test_greek_semantic(minipop, mini_greek_metadata, v3checker):
-    texts = minipop.find(
-        Text.collection,
-        title=[m['title'] for m in mini_greek_metadata])
-    results_id = uuid.uuid4()
-    search_result = Search(results_id=results_id)
-    minipop.insert(search_result)
-    matcher = SparseMatrixSearch(minipop)
-    v5_matches = matcher.match(
-        search_result,
-        TextOptions(texts[0], 'phrase'),
-        TextOptions(texts[1], 'phrase'),
-        'semantic',
-        stopwords=[
-            'τις', 'οὗτος', 'καί', 'αβγ', 'ἐγώ', 'τηνόθι', 'τηνικαῦτα',
-            'τέκνον'],
-        stopword_basis='texts', score_basis='stem',
-        freq_basis='texts', max_distance=999,
-        distance_basis='span', min_score=0)
-    minipop.insert_nocheck(v5_matches)
-    search_result.status = Search.DONE
-    minipop.update(search_result)
-<<<<<<< HEAD
+    texts = minipop.find(Text.collection,
+                         title=[m['title'] for m in mini_greek_metadata])
+    results_id = uuid.uuid4()
+    search_result = Search(results_id=results_id)
+    minipop.insert(search_result)
+    matcher = SparseMatrixSearch(minipop)
+    v5_matches = matcher.match(search_result,
+                               TextOptions(texts[0], 'phrase'),
+                               TextOptions(texts[1], 'phrase'),
+                               'semantic',
+                               stopwords=[
+                                   'τις', 'οὗτος', 'καί', 'αβγ', 'ἐγώ',
+                                   'τηνόθι', 'τηνικαῦτα', 'τέκνον'
+                               ],
+                               stopword_basis='texts',
+                               score_basis='stem',
+                               freq_basis='texts',
+                               max_distance=999,
+                               distance_basis='span',
+                               min_score=0)
+    minipop.insert_nocheck(v5_matches)
+    search_result.status = Search.DONE
+    minipop.update(search_result)
     v3checker.check_search_results(minipop, results_id, texts[0].path,
                                    'mini_greek_results_syn.tab')
-=======
-    v5_results = get_results(minipop, search_result.id, PageOptions())
-    v5_results = sorted(v5_results, key=lambda x: -x['score'])
-    v3_results = _load_v3_results(texts[0].path, 'mini_greek_results_syn.tab')
-    print(len(v5_results), len(v3_results))
-    _check_search_results(v5_results, v3_results)
->>>>>>> f243f46f
 
 
 def test_greek_semlem(minipop, mini_greek_metadata, v3checker):
-    texts = minipop.find(
-        Text.collection,
-        title=[m['title'] for m in mini_greek_metadata])
-    results_id = uuid.uuid4()
-    search_result = Search(results_id=results_id)
-    minipop.insert(search_result)
-    matcher = SparseMatrixSearch(minipop)
-    v5_matches = matcher.match(
-        search_result,
-        TextOptions(texts[0], 'phrase'),
-        TextOptions(texts[1], 'phrase'),
-        'semantic + lemma',
-        stopwords=[
-            'οὗτος', 'τις', 'ὁ', 'ὅς', 'καί', 'αβγ', 'ἐγώ', 'τέκνον'],
-        stopword_basis='texts', score_basis='stem',
-        freq_basis='texts', max_distance=999,
-        distance_basis='span', min_score=0)
-    minipop.insert_nocheck(v5_matches)
-    search_result.status = Search.DONE
-    minipop.update(search_result)
-<<<<<<< HEAD
+    texts = minipop.find(Text.collection,
+                         title=[m['title'] for m in mini_greek_metadata])
+    results_id = uuid.uuid4()
+    search_result = Search(results_id=results_id)
+    minipop.insert(search_result)
+    matcher = SparseMatrixSearch(minipop)
+    v5_matches = matcher.match(search_result,
+                               TextOptions(texts[0], 'phrase'),
+                               TextOptions(texts[1], 'phrase'),
+                               'semantic + lemma',
+                               stopwords=[
+                                   'οὗτος', 'τις', 'ὁ', 'ὅς', 'καί',
+                                   'αβγ', 'ἐγώ', 'τέκνον'
+                               ],
+                               stopword_basis='texts',
+                               score_basis='stem',
+                               freq_basis='texts',
+                               max_distance=999,
+                               distance_basis='span',
+                               min_score=0)
+    minipop.insert_nocheck(v5_matches)
+    search_result.status = Search.DONE
+    minipop.update(search_result)
     v3checker.check_search_results(minipop, results_id, texts[0].path,
                                    'mini_greek_results_syn_lem.tab')
-=======
-    v5_results = get_results(minipop, search_result.id, PageOptions())
-    v5_results = sorted(v5_results, key=lambda x: -x['score'])
-    v3_results = _load_v3_results(
-        texts[0].path, 'mini_greek_results_syn_lem.tab')
-    print(len(v5_results), len(v3_results))
-    _check_search_results(v5_results, v3_results)
->>>>>>> f243f46f
 
 
 @pytest.fixture(scope='session')
@@ -621,8 +368,10 @@
             LatinTokenizer(conn).tokenize(
                 tessfile.read(), text=tessfile.metadata)
 
-        feature_cache = {(f.feature, f.token): f for f in conn.find(
-            Feature.collection, language=text.language)}
+        feature_cache = {
+            (f.feature, f.token): f
+            for f in conn.find(Feature.collection, language=text.language)
+        }
         features_for_insert = []
         features_for_update = []
 
@@ -637,8 +386,7 @@
         conn.update(features_for_update)
 
         unitizer = Unitizer()
-        lines, _ = unitizer.unitize(
-            tokens, tags, tessfile.metadata)
+        lines, _ = unitizer.unitize(tokens, tags, tessfile.metadata)
 
         conn.insert_nocheck(lines)
     yield conn
@@ -646,34 +394,28 @@
 
 
 def test_lucverg(lucvergpop, lucverg_metadata, v3checker):
-    texts = lucvergpop.find(
-        Text.collection,
-        title=[m['title'] for m in lucverg_metadata])
+    texts = lucvergpop.find(Text.collection,
+                            title=[m['title'] for m in lucverg_metadata])
     results_id = uuid.uuid4()
     search_result = Search(results_id=results_id)
     lucvergpop.insert(search_result)
     matcher = SparseMatrixSearch(lucvergpop)
-    v5_matches = matcher.match(
-        search_result,
-        TextOptions(texts[0], 'line'),
-        TextOptions(texts[1], 'line'),
-        'lemmata',
-        stopwords=[
-            "et", "qui", "quis", "in", "sum",
-            "hic", "non", "tu", "neque", "ego"
-        ],
-        stopword_basis='texts', score_basis='stem',
-        freq_basis='texts', max_distance=10,
-        distance_basis='frequency', min_score=0)
+    v5_matches = matcher.match(search_result,
+                               TextOptions(texts[0], 'line'),
+                               TextOptions(texts[1], 'line'),
+                               'lemmata',
+                               stopwords=[
+                                   "et", "qui", "quis", "in", "sum", "hic",
+                                   "non", "tu", "neque", "ego"
+                               ],
+                               stopword_basis='texts',
+                               score_basis='stem',
+                               freq_basis='texts',
+                               max_distance=10,
+                               distance_basis='frequency',
+                               min_score=0)
     lucvergpop.insert_nocheck(v5_matches)
     search_result.status = Search.DONE
     lucvergpop.update(search_result)
-<<<<<<< HEAD
     v3checker.check_search_results(lucvergpop, results_id, texts[0].path,
-                                   'lucverg_time.tab')
-=======
-    v5_results = get_results(lucvergpop, search_result.id, PageOptions())
-    v5_results = sorted(v5_results, key=lambda x: -x['score'])
-    v3_results = _load_v3_results(texts[0].path, 'lucverg_time.tab')
-    _check_search_results(v5_results, v3_results)
->>>>>>> f243f46f
+                                   'lucverg_time.tab')