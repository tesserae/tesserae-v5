import uuid

import pytest
import numpy as np

from tesserae.db import Feature, Search, Text, \
                        TessMongoConnection
from tesserae.matchers.sparse_encoding import \
        SparseMatrixSearch, get_inverse_text_frequencies, \
        get_corpus_frequencies, _get_units
from tesserae.matchers.text_options import TextOptions
from tesserae.tokenizers import LatinTokenizer
from tesserae.unitizer import Unitizer
from tesserae.utils import ingest_text
from tesserae.utils.delete import obliterate
from tesserae.utils.search import get_results, PageOptions
from tesserae.utils.tessfile import TessFile
from tesserae.utils.stopwords import get_stoplist_tokens


@pytest.fixture(scope='session')
def punctpop(request, mini_punctuation_metadata):
    conn = TessMongoConnection('localhost', 27017, None, None, 'puncttess')
    for metadata in mini_punctuation_metadata:
        text = Text.json_decode(metadata)
        ingest_text(conn, text)
    yield conn
    obliterate(conn)


<<<<<<< HEAD
def _load_v3_mini_text_stem_freqs(conn, metadata):
    db_cursor = conn.connection[Feature.collection].find(
            {'feature': 'form', 'language': metadata['language']},
            {'_id': False, 'index': True, 'token': True})
    token2index = {e['token']: e['index'] for e in db_cursor}
    # the .freq_score_stem file is named the same as its corresponding .tess
    # file
    freqs_path = metadata['path'][:-4] + 'freq_score_stem'
    freqs = {}
    with open(freqs_path, 'r', encoding='utf-8') as ifh:
        for line in ifh:
            if line.startswith('# count:'):
                denom = int(line.split()[-1])
                break
        for line in ifh:
            line = line.strip()
            if line:
                word, count = line.split()
                freqs[token2index[word]] = float(count) / denom
    return freqs


def test_mini_text_frequencies(
        minipop, mini_latin_metadata,
        mini_greek_metadata):
    all_text_metadata = [m for m in itertools.chain.from_iterable(
        [mini_latin_metadata, mini_greek_metadata])]
    title2id = {t.title: t.id for t in minipop.find(
        Text.collection, title=[m['title'] for m in all_text_metadata])}
    for metadata in all_text_metadata:
        v3freqs = _load_v3_mini_text_stem_freqs(minipop, metadata)
        text_id = title2id[metadata['title']]
        v5freqs = get_inverse_text_frequencies(minipop, 'lemmata', text_id)
        for form_index, freq in v5freqs.items():
            assert form_index in v3freqs
            assert math.isclose(v3freqs[form_index], 1.0 / freq)


def _load_v3_results(minitext_path, tab_filename):
    tab_filepath = Path(minitext_path).resolve().parent.joinpath(tab_filename)
    v3_results = []
    with open(tab_filepath, 'r', encoding='utf-8') as ifh:
        for line in ifh:
            if not line.startswith('#'):
                break
        for line in ifh:
            # ignore headers
            # headers = line.strip().split('\t')
            break
        for line in ifh:
            data = line.strip().split('\t')
            v3_results.append({
                'source_tag': data[3][1:-1],
                'target_tag': data[1][1:-1],
                'matched_features': data[5][1:-1].split('; '),
                'score': float(data[6]),
                'source_snippet': data[4][1:-1],
                'target_snippet': data[2][1:-1],
                'highlight': ''
            })
    return v3_results


def _build_relations(results):
    relations = {}
    for match in results:
        target_loc = match['target_tag'].split()[-1]
        source_loc = match['source_tag'].split()[-1]
        if target_loc not in relations:
            relations[target_loc] = {source_loc: match}
        elif source_loc not in relations[target_loc]:
            relations[target_loc][source_loc] = match
    return relations


def _check_search_results(v5_results, v3_results):
    v3_relations = _build_relations(v3_results)
    v5_relations = _build_relations(v5_results)
    score_discrepancies = []
    match_discrepancies = []
    in_v5_not_in_v3 = []
    in_v3_not_in_v5 = []
    v3_scores = []
    v5_scores = []
    v3_score_set = {}
    v5_score_set = {}
    for target_loc in v3_relations:
        for source_loc in v3_relations[target_loc]:
            if target_loc not in v5_relations or \
                    source_loc not in v5_relations[target_loc]:
                in_v3_not_in_v5.append(v3_relations[target_loc][source_loc])
                continue
            v3_match = v3_relations[target_loc][source_loc]
            v5_match = v5_relations[target_loc][source_loc]
            v3_score = v3_match['score']
            v5_score = v5_match['score']
            print(v5_match['matched_features'], v5_match['score'
            ])
            v3_scores.append(v3_score)
            v5_scores.append(f'{v5_score:.3f}')
            a = ('target:', target_loc, 'source', source_loc, 'score difference:', v5_score-v3_score)
            if f'{v5_score:.3f}' != f'{v3_score:.3f}':
                score_discrepancies.append(a)            
            v5_match_features = set(v5_match['matched_features'])
            v3_match_features = set()
            for match_f in v3_match['matched_features']:
                for f in match_f.split('-'):
                    v3_match_features.add(f)
            only_in_v5 = v5_match_features - v3_match_features
            only_in_v3 = v3_match_features - v5_match_features
            if only_in_v5 or only_in_v3:
                match_discrepancies.append((
                    'target:', target_loc, 'source:', source_loc, 'match only in v5:', only_in_v5, 'match only in v3:',
                    only_in_v3))
    for target_loc in v5_relations:
        for source_loc in v5_relations[target_loc]:
            if target_loc not in v3_relations or \
                    source_loc not in v3_relations[target_loc]:
                in_v5_not_in_v3.append(v5_relations[target_loc][source_loc]['matched_features'])
    v3_scores = sorted(v3_scores)
    v5_scores = sorted(v5_scores)
    for score in v3_scores:
        for target_loc in v3_relations:
            for source_loc in v3_relations[target_loc]:
                if score == v3_relations[target_loc][source_loc]['score']:
                    v3_score_set[source_loc] = score
    for score in v5_scores:
        for target_loc in v5_relations:
            for source_loc in v5_relations[target_loc]:
                s = v5_relations[target_loc][source_loc]['score']
                if score == f'{s:.3f}':
                    v5_score_set[source_loc] = score
    c = 1
#    for a in v3_score_set:
#        print(c, a)
#        c += 1
#    c = 1
#    for b in v5_score_set:
#        print(c, b)
#        c+= 1
#    print(score_discrepancies, match_discrepancies, file=open('discrepancies2.txt',mode='x'))
    pprint.pprint(score_discrepancies)
    pprint.pprint(match_discrepancies)
    print('v3', v3_scores)
    print('v5', v5_scores)
#    print('location only in v5')
#    pprint.pprint(in_v5_not_in_v3)
#    print('location only in v3')
#    pprint.pprint(in_v3_not_in_v5)
    assert not score_discrepancies
    assert not match_discrepancies
    assert not in_v5_not_in_v3
    assert not in_v3_not_in_v5


def test_mini_latin_search_text_freqs(minipop, mini_latin_metadata):
    texts = minipop.find(
        Text.collection,
        title=[m['title'] for m in mini_latin_metadata])
=======
def test_mini_latin_search_text_freqs(minipop, mini_latin_metadata, v3checker):
    texts = minipop.find(Text.collection,
                         title=[m['title'] for m in mini_latin_metadata])
>>>>>>> a10ad5f9
    results_id = uuid.uuid4()
    search_result = Search(results_id=results_id)
    minipop.insert(search_result)
    matcher = SparseMatrixSearch(minipop)
    v5_matches = matcher.match(search_result,
                               TextOptions(texts[0], 'line'),
                               TextOptions(texts[1], 'line'),
                               'lemmata',
                               stopwords=['et', 'neque', 'qui'],
                               stopword_basis='texts',
                               score_basis='lemmata',
                               freq_basis='texts',
                               max_distance=10,
                               distance_basis='frequency',
                               min_score=0)
    minipop.insert_nocheck(v5_matches)
    search_result.status = Search.DONE
    minipop.update(search_result)
    v3checker.check_search_results(minipop, search_result.id, texts[0].path,
                                   'mini_latin_results.tab')


def test_mini_greek_search_text_freqs(minipop, mini_greek_metadata, v3checker):
    texts = minipop.find(Text.collection,
                         title=[m['title'] for m in mini_greek_metadata])
    results_id = uuid.uuid4()
    search_result = Search(results_id=results_id)
    minipop.insert(search_result)
    matcher = SparseMatrixSearch(minipop)
    v5_matches = matcher.match(search_result,
                               TextOptions(texts[0], 'phrase'),
                               TextOptions(texts[1], 'phrase'),
                               'lemmata',
                               stopwords=[
                                   'ὁ', 'ὅς', 'καί', 'αβγ', 'ἐγώ', 'δέ',
                                   'οὗτος', 'ἐμός'
                               ],
                               stopword_basis='texts',
                               score_basis='lemmata',
                               freq_basis='texts',
                               max_distance=10,
                               distance_basis='span',
                               min_score=0)
    minipop.insert_nocheck(v5_matches)
    search_result.status = Search.DONE
    minipop.update(search_result)
    v3checker.check_search_results(minipop, search_result.id, texts[0].path,
                                   'mini_greek_results.tab')


def test_mini_latin_search_corpus_freqs(minipop, mini_latin_metadata,
                                        v3checker):
    texts = minipop.find(Text.collection,
                         title=[m['title'] for m in mini_latin_metadata])
    results_id = uuid.uuid4()
    search_result = Search(results_id=results_id)
    minipop.insert(search_result)
    matcher = SparseMatrixSearch(minipop)
    v5_matches = matcher.match(search_result,
                               TextOptions(texts[0], 'line'),
                               TextOptions(texts[1], 'line'),
                               'lemmata',
                               stopwords=4,
                               stopword_basis='corpus',
                               score_basis='lemmata',
                               freq_basis='corpus',
                               max_distance=10,
                               distance_basis='frequency',
                               min_score=0)
    minipop.insert_nocheck(v5_matches)
    search_result.status = Search.DONE
    minipop.update(search_result)
    v3checker.check_search_results(minipop, search_result.id, texts[0].path,
                                   'mini_latin_corpus_results.tab')


def test_mini_greek_search_corpus_freqs(minipop, mini_greek_metadata,
                                        v3checker):
    texts = minipop.find(Text.collection,
                         title=[m['title'] for m in mini_greek_metadata])
    results_id = uuid.uuid4()
    search_result = Search(
        results_id=results_id,
        status=Search.INIT,
        msg='',
        # see tesserae.utils.search for how to actually set up Search
    )
    minipop.insert(search_result)
    matcher = SparseMatrixSearch(minipop)
    v5_matches = matcher.match(search_result,
                               TextOptions(texts[0], 'phrase'),
                               TextOptions(texts[1], 'phrase'),
                               'lemmata',
                               stopwords=10,
                               stopword_basis='corpus',
                               score_basis='lemmata',
                               freq_basis='corpus',
                               max_distance=10,
                               distance_basis='span',
                               min_score=0)
    minipop.insert_nocheck(v5_matches)
    search_result.status = Search.DONE
    minipop.update(search_result)
    v3checker.check_search_results(minipop, search_result.id, texts[0].path,
                                   'mini_greek_corpus_results.tab')


def test_mini_punctuation(punctpop, mini_punctuation_metadata):
    texts = punctpop.find(
        Text.collection, title=[m['title'] for m in mini_punctuation_metadata])
    results_id = uuid.uuid4()
    search_result = Search(
        results_id=results_id,
        status=Search.INIT,
        msg='',
        # see tesserae.utils.search for how to actually set up Search
    )
    punctpop.insert(search_result)
    matcher = SparseMatrixSearch(punctpop)
    matcher.match(search_result,
                  TextOptions(texts[0], 'phrase'),
                  TextOptions(texts[1], 'phrase'),
                  'lemmata',
                  stopwords=10,
                  stopword_basis='corpus',
                  score_basis='lemmata',
                  freq_basis='corpus',
                  max_distance=10,
                  distance_basis='span',
                  min_score=0)
    # the point of this test is to make sure no Exception is thrown


<<<<<<< HEAD
def test_latin_sound(minipop, mini_latin_metadata):
    stopwords=['que', 'tum', 'ere']
    texts = minipop.find(
        Text.collection,
        title=[m['title'] for m in mini_latin_metadata])
=======
def test_latin_sound(minipop, mini_latin_metadata, v3checker):
    texts = minipop.find(Text.collection,
                         title=[m['title'] for m in mini_latin_metadata])
>>>>>>> a10ad5f9
    results_id = uuid.uuid4()
    search_result = Search(results_id=results_id)
    minipop.insert(search_result)
    matcher = SparseMatrixSearch(minipop)
<<<<<<< HEAD
    v5_matches = matcher.match(
        search_result,
        TextOptions(texts[0], 'line'),
        TextOptions(texts[1], 'line'),
        'sound', stopwords,
        stopword_basis='texts', score_basis='3gr',
        freq_basis='texts', max_distance=999,
        distance_basis='frequency', min_score=0)
    minipop.insert_nocheck(v5_matches)
    search_result.status = Search.DONE
    minipop.update(search_result)
    v5_results = get_results(minipop, search_result.id, PageOptions())
    v5_results = sorted(v5_results, key=lambda x: -x['score'])
    v3_results = _load_v3_results(texts[0].path, 'mini_latin_results_3gr.tab')
    print('v5 length:', len(v5_results), 'v3 length:', len(v3_results))
    for a in v5_results:
        for b in a['matched_features']:
            for c in stopwords:
                if b == c:
                    print ('matched stopword:', c)
                    assert False
#    get_stoplist_tokens(minipop, n, 'sound', 'latin')
    _check_search_results(v5_results, v3_results)


def test_latin_trigrams(minipop, mini_latin_metadata):
    """
    For the purpose of visualization.
    Use to confirm that trigrams are being stored in the database correctly.
    """
    texts = minipop.find(
        Text.collection, title=[m['title'] for m in mini_latin_metadata])
=======
    v5_matches = matcher.match(search_result,
                               TextOptions(texts[0], 'line'),
                               TextOptions(texts[1], 'line'),
                               'sound',
                               stopwords=['que', 'tum', 'ere'],
                               stopword_basis='texts',
                               score_basis='3gr',
                               freq_basis='texts',
                               max_distance=999,
                               distance_basis='frequency',
                               min_score=0)
    minipop.insert_nocheck(v5_matches)
    search_result.status = Search.DONE
    minipop.update(search_result)
    v3checker.check_search_results(minipop, search_result.id, texts[0].path,
                                   'mini_latin_results_3gr.tab')


def test_latin_trigrams(minipop, mini_latin_metadata):
    texts = minipop.find(Text.collection,
                         title=[m['title'] for m in mini_latin_metadata])
>>>>>>> a10ad5f9
    results_id = uuid.uuid4()
    search_result = Search(results_id=results_id)
    minipop.insert(search_result)
    v5_results = []
    v3_results = []
    raw_v5_results = []
    target_units = _get_units(minipop, TextOptions(texts[0], 'line'), 'sound')
    for b in target_units:
        raw_v5_results.append(b['features'])
    raw_v3_results = _load_v3_results(texts[0].path,
                                      'mini_latin_results_3gr.tab')
    for a in raw_v3_results:
        v3_results.append(a['matched_features'])
    print('v5 results:')
    for a in raw_v5_results:
        print(a)
        for n in a:
#            print(n)
            n = np.asarray(n)
<<<<<<< HEAD
            print('array',n)
            print('shape', np.shape(n))
=======
            print('array', n)
            print(np.shape(n))
>>>>>>> a10ad5f9
            b = get_stoplist_tokens(minipop, n, 'sound', 'latin')
            v5_results.append(b)
    print(v5_results)
    print('v3 results:')
    for a in v3_results:
        print(a)
    print('v5 length:', len(v5_results), 'v3 length:', len(v3_results))
    assert False


def test_latin_semantic(minipop, mini_latin_metadata, v3checker):
    texts = minipop.find(Text.collection,
                         title=[m['title'] for m in mini_latin_metadata])
    results_id = uuid.uuid4()
    search_result = Search(results_id=results_id)
    minipop.insert(search_result)
    matcher = SparseMatrixSearch(minipop)
    v5_matches = matcher.match(search_result,
                               TextOptions(texts[0], 'line'),
                               TextOptions(texts[1], 'line'),
                               'semantic',
                               stopwords=['et', 'non', 'atqui'],
                               stopword_basis='texts',
                               score_basis='lemmata',
                               freq_basis='texts',
                               max_distance=999,
                               distance_basis='frequency',
                               min_score=0)
    minipop.insert_nocheck(v5_matches)
    search_result.status = Search.DONE
    minipop.update(search_result)
    v3checker.check_search_results(minipop, search_result.id, texts[0].path,
                                   'mini_latin_results_syn.tab')


def test_latin_semlem(minipop, mini_latin_metadata, v3checker):
    texts = minipop.find(Text.collection,
                         title=[m['title'] for m in mini_latin_metadata])
    results_id = uuid.uuid4()
    search_result = Search(results_id=results_id)
    minipop.insert(search_result)
    matcher = SparseMatrixSearch(minipop)
    v5_matches = matcher.match(search_result,
                               TextOptions(texts[0], 'line'),
                               TextOptions(texts[1], 'line'),
                               'semantic + lemmata',
                               stopwords=['et', 'non', 'neque'],
                               stopword_basis='texts',
                               score_basis='lemmata',
                               freq_basis='texts',
                               max_distance=999,
                               distance_basis='frequency',
                               min_score=0)
    minipop.insert_nocheck(v5_matches)
    search_result.status = Search.DONE
    minipop.update(search_result)
    v3checker.check_search_results(minipop, search_result.id, texts[0].path,
                                   'mini_latin_results_syn_lem.tab')


<<<<<<< HEAD
def test_greek_sound(minipop, mini_greek_metadata):
    stopwords=[
            'και', 'του', 'αλλ', 'ειν', 'μεν', 'μοι', 'αυτ', 'ους']
    texts = minipop.find(
        Text.collection,
        title=[m['title'] for m in mini_greek_metadata])
=======
def test_greek_sound(minipop, mini_greek_metadata, v3checker):
    texts = minipop.find(Text.collection,
                         title=[m['title'] for m in mini_greek_metadata])
>>>>>>> a10ad5f9
    results_id = uuid.uuid4()
    search_result = Search(results_id=results_id)
    minipop.insert(search_result)
    matcher = SparseMatrixSearch(minipop)
    v5_matches = matcher.match(
        search_result,
        TextOptions(texts[0], 'phrase'),
        TextOptions(texts[1], 'phrase'),
<<<<<<< HEAD
        'sound', stopwords,
        stopword_basis='texts', score_basis='3gr',
        freq_basis='texts', max_distance=999,
        distance_basis='span', min_score=0)
    minipop.insert_nocheck(v5_matches)
    search_result.status = Search.DONE
    minipop.update(search_result)
    v5_results = get_results(minipop, search_result.id, PageOptions())
    v5_results = sorted(v5_results, key=lambda x: -x['score'])
    v3_results = _load_v3_results(texts[0].path, 'mini_greek_results_3gr.tab')
#    for p in v3_results:
#        print('v3 trigrams:', p['matched_features'])
#    for p in v5_results:
#        print('v5 trigrams:', p['matched_features'])
    print('v5 length:', len(v5_results), 'v3 length:', len(v3_results))
    for a in v5_results:
        for b in a['matched_features']:
            for c in stopwords:
                if b == c:
                    print ('matched stopword:', c)
                    assert False
    _check_search_results(v5_results, v3_results)
=======
        'sound',
        stopwords=['και', 'του', 'αλλ', 'ειν', 'μεν', 'μοι', 'αυτ', 'ους'],
        stopword_basis='texts',
        score_basis='3gr',
        freq_basis='texts',
        max_distance=999,
        distance_basis='span',
        min_score=0)
    minipop.insert_nocheck(v5_matches)
    search_result.status = Search.DONE
    minipop.update(search_result)
    v3checker.check_search_results(minipop, search_result.id, texts[0].path,
                                   'mini_greek_results_3gr.tab')
>>>>>>> a10ad5f9


def test_greek_semantic(minipop, mini_greek_metadata, v3checker):
    texts = minipop.find(Text.collection,
                         title=[m['title'] for m in mini_greek_metadata])
    results_id = uuid.uuid4()
    search_result = Search(results_id=results_id)
    minipop.insert(search_result)
    matcher = SparseMatrixSearch(minipop)
    v5_matches = matcher.match(search_result,
                               TextOptions(texts[0], 'phrase'),
                               TextOptions(texts[1], 'phrase'),
                               'semantic',
                               stopwords=[
                                   'τις', 'οὗτος', 'καί', 'αβγ', 'ἐγώ',
                                   'τηνόθι', 'τηνικαῦτα', 'τέκνον'
                               ],
                               stopword_basis='texts',
                               score_basis='lemmata',
                               freq_basis='texts',
                               max_distance=999,
                               distance_basis='span',
                               min_score=0)
    minipop.insert_nocheck(v5_matches)
    search_result.status = Search.DONE
    minipop.update(search_result)
    v3checker.check_search_results(minipop, search_result.id, texts[0].path,
                                   'mini_greek_results_syn.tab')


def test_greek_semlem(minipop, mini_greek_metadata, v3checker):
    texts = minipop.find(Text.collection,
                         title=[m['title'] for m in mini_greek_metadata])
    results_id = uuid.uuid4()
    search_result = Search(results_id=results_id)
    minipop.insert(search_result)
    matcher = SparseMatrixSearch(minipop)
    v5_matches = matcher.match(search_result,
                               TextOptions(texts[0], 'phrase'),
                               TextOptions(texts[1], 'phrase'),
                               'semantic + lemmata',
                               stopwords=[
                                   'οὗτος', 'τις', 'ὁ', 'ὅς', 'καί',
                                   'αβγ', 'ἐγώ', 'τέκνον'
                               ],
                               stopword_basis='texts',
                               score_basis='lemmata',
                               freq_basis='texts',
                               max_distance=999,
                               distance_basis='span',
                               min_score=0)
    minipop.insert_nocheck(v5_matches)
    search_result.status = Search.DONE
    minipop.update(search_result)
    v3checker.check_search_results(minipop, search_result.id, texts[0].path,
                                   'mini_greek_results_syn_lem.tab')


@pytest.fixture(scope='session')
def lucvergpop(request, lucverg_metadata, v3checker):
    conn = TessMongoConnection('localhost', 27017, None, None, 'lucvergtest')
    for metadata in lucverg_metadata:
        text = Text.json_decode(metadata)
        tessfile = TessFile(text.path, metadata=text)

        conn.insert(text)

        tokens, tags, features = \
            LatinTokenizer(conn).tokenize(
                tessfile.read(), text=tessfile.metadata)

        feature_cache = {
            (f.feature, f.token): f
            for f in conn.find(Feature.collection, language=text.language)
        }
        features_for_insert = []
        features_for_update = []

        for f in features:
            if (f.feature, f.token) not in feature_cache:
                features_for_insert.append(f)
                feature_cache[(f.feature, f.token)] = f
            else:
                f.id = feature_cache[(f.feature, f.token)].id
                features_for_update.append(f)
        conn.insert(features_for_insert)
        conn.update(features_for_update)

        unitizer = Unitizer()
        lines, _ = unitizer.unitize(tokens, tags, tessfile.metadata)

        conn.insert_nocheck(lines)
    yield conn
    obliterate(conn)


def test_lucverg(lucvergpop, lucverg_metadata, v3checker):
    texts = lucvergpop.find(Text.collection,
                            title=[m['title'] for m in lucverg_metadata])
    results_id = uuid.uuid4()
    search_result = Search(results_id=results_id)
    lucvergpop.insert(search_result)
    matcher = SparseMatrixSearch(lucvergpop)
    v5_matches = matcher.match(search_result,
                               TextOptions(texts[0], 'line'),
                               TextOptions(texts[1], 'line'),
                               'lemmata',
                               stopwords=[
                                   "et", "qui", "quis", "in", "sum", "hic",
                                   "non", "tu", "neque", "ego"
                               ],
                               stopword_basis='texts',
                               score_basis='lemmata',
                               freq_basis='texts',
                               max_distance=10,
                               distance_basis='frequency',
                               min_score=0)
    lucvergpop.insert_nocheck(v5_matches)
    search_result.status = Search.DONE
    lucvergpop.update(search_result)
    v3checker.check_search_results(lucvergpop, search_result.id, texts[0].path,
                                   'lucverg_time.tab')<|MERGE_RESOLUTION|>--- conflicted
+++ resolved
@@ -28,171 +28,9 @@
     obliterate(conn)
 
 
-<<<<<<< HEAD
-def _load_v3_mini_text_stem_freqs(conn, metadata):
-    db_cursor = conn.connection[Feature.collection].find(
-            {'feature': 'form', 'language': metadata['language']},
-            {'_id': False, 'index': True, 'token': True})
-    token2index = {e['token']: e['index'] for e in db_cursor}
-    # the .freq_score_stem file is named the same as its corresponding .tess
-    # file
-    freqs_path = metadata['path'][:-4] + 'freq_score_stem'
-    freqs = {}
-    with open(freqs_path, 'r', encoding='utf-8') as ifh:
-        for line in ifh:
-            if line.startswith('# count:'):
-                denom = int(line.split()[-1])
-                break
-        for line in ifh:
-            line = line.strip()
-            if line:
-                word, count = line.split()
-                freqs[token2index[word]] = float(count) / denom
-    return freqs
-
-
-def test_mini_text_frequencies(
-        minipop, mini_latin_metadata,
-        mini_greek_metadata):
-    all_text_metadata = [m for m in itertools.chain.from_iterable(
-        [mini_latin_metadata, mini_greek_metadata])]
-    title2id = {t.title: t.id for t in minipop.find(
-        Text.collection, title=[m['title'] for m in all_text_metadata])}
-    for metadata in all_text_metadata:
-        v3freqs = _load_v3_mini_text_stem_freqs(minipop, metadata)
-        text_id = title2id[metadata['title']]
-        v5freqs = get_inverse_text_frequencies(minipop, 'lemmata', text_id)
-        for form_index, freq in v5freqs.items():
-            assert form_index in v3freqs
-            assert math.isclose(v3freqs[form_index], 1.0 / freq)
-
-
-def _load_v3_results(minitext_path, tab_filename):
-    tab_filepath = Path(minitext_path).resolve().parent.joinpath(tab_filename)
-    v3_results = []
-    with open(tab_filepath, 'r', encoding='utf-8') as ifh:
-        for line in ifh:
-            if not line.startswith('#'):
-                break
-        for line in ifh:
-            # ignore headers
-            # headers = line.strip().split('\t')
-            break
-        for line in ifh:
-            data = line.strip().split('\t')
-            v3_results.append({
-                'source_tag': data[3][1:-1],
-                'target_tag': data[1][1:-1],
-                'matched_features': data[5][1:-1].split('; '),
-                'score': float(data[6]),
-                'source_snippet': data[4][1:-1],
-                'target_snippet': data[2][1:-1],
-                'highlight': ''
-            })
-    return v3_results
-
-
-def _build_relations(results):
-    relations = {}
-    for match in results:
-        target_loc = match['target_tag'].split()[-1]
-        source_loc = match['source_tag'].split()[-1]
-        if target_loc not in relations:
-            relations[target_loc] = {source_loc: match}
-        elif source_loc not in relations[target_loc]:
-            relations[target_loc][source_loc] = match
-    return relations
-
-
-def _check_search_results(v5_results, v3_results):
-    v3_relations = _build_relations(v3_results)
-    v5_relations = _build_relations(v5_results)
-    score_discrepancies = []
-    match_discrepancies = []
-    in_v5_not_in_v3 = []
-    in_v3_not_in_v5 = []
-    v3_scores = []
-    v5_scores = []
-    v3_score_set = {}
-    v5_score_set = {}
-    for target_loc in v3_relations:
-        for source_loc in v3_relations[target_loc]:
-            if target_loc not in v5_relations or \
-                    source_loc not in v5_relations[target_loc]:
-                in_v3_not_in_v5.append(v3_relations[target_loc][source_loc])
-                continue
-            v3_match = v3_relations[target_loc][source_loc]
-            v5_match = v5_relations[target_loc][source_loc]
-            v3_score = v3_match['score']
-            v5_score = v5_match['score']
-            print(v5_match['matched_features'], v5_match['score'
-            ])
-            v3_scores.append(v3_score)
-            v5_scores.append(f'{v5_score:.3f}')
-            a = ('target:', target_loc, 'source', source_loc, 'score difference:', v5_score-v3_score)
-            if f'{v5_score:.3f}' != f'{v3_score:.3f}':
-                score_discrepancies.append(a)            
-            v5_match_features = set(v5_match['matched_features'])
-            v3_match_features = set()
-            for match_f in v3_match['matched_features']:
-                for f in match_f.split('-'):
-                    v3_match_features.add(f)
-            only_in_v5 = v5_match_features - v3_match_features
-            only_in_v3 = v3_match_features - v5_match_features
-            if only_in_v5 or only_in_v3:
-                match_discrepancies.append((
-                    'target:', target_loc, 'source:', source_loc, 'match only in v5:', only_in_v5, 'match only in v3:',
-                    only_in_v3))
-    for target_loc in v5_relations:
-        for source_loc in v5_relations[target_loc]:
-            if target_loc not in v3_relations or \
-                    source_loc not in v3_relations[target_loc]:
-                in_v5_not_in_v3.append(v5_relations[target_loc][source_loc]['matched_features'])
-    v3_scores = sorted(v3_scores)
-    v5_scores = sorted(v5_scores)
-    for score in v3_scores:
-        for target_loc in v3_relations:
-            for source_loc in v3_relations[target_loc]:
-                if score == v3_relations[target_loc][source_loc]['score']:
-                    v3_score_set[source_loc] = score
-    for score in v5_scores:
-        for target_loc in v5_relations:
-            for source_loc in v5_relations[target_loc]:
-                s = v5_relations[target_loc][source_loc]['score']
-                if score == f'{s:.3f}':
-                    v5_score_set[source_loc] = score
-    c = 1
-#    for a in v3_score_set:
-#        print(c, a)
-#        c += 1
-#    c = 1
-#    for b in v5_score_set:
-#        print(c, b)
-#        c+= 1
-#    print(score_discrepancies, match_discrepancies, file=open('discrepancies2.txt',mode='x'))
-    pprint.pprint(score_discrepancies)
-    pprint.pprint(match_discrepancies)
-    print('v3', v3_scores)
-    print('v5', v5_scores)
-#    print('location only in v5')
-#    pprint.pprint(in_v5_not_in_v3)
-#    print('location only in v3')
-#    pprint.pprint(in_v3_not_in_v5)
-    assert not score_discrepancies
-    assert not match_discrepancies
-    assert not in_v5_not_in_v3
-    assert not in_v3_not_in_v5
-
-
-def test_mini_latin_search_text_freqs(minipop, mini_latin_metadata):
-    texts = minipop.find(
-        Text.collection,
-        title=[m['title'] for m in mini_latin_metadata])
-=======
 def test_mini_latin_search_text_freqs(minipop, mini_latin_metadata, v3checker):
     texts = minipop.find(Text.collection,
                          title=[m['title'] for m in mini_latin_metadata])
->>>>>>> a10ad5f9
     results_id = uuid.uuid4()
     search_result = Search(results_id=results_id)
     minipop.insert(search_result)
@@ -326,45 +164,29 @@
     # the point of this test is to make sure no Exception is thrown
 
 
-<<<<<<< HEAD
-def test_latin_sound(minipop, mini_latin_metadata):
-    stopwords=['que', 'tum', 'ere']
-    texts = minipop.find(
-        Text.collection,
-        title=[m['title'] for m in mini_latin_metadata])
-=======
 def test_latin_sound(minipop, mini_latin_metadata, v3checker):
     texts = minipop.find(Text.collection,
                          title=[m['title'] for m in mini_latin_metadata])
->>>>>>> a10ad5f9
-    results_id = uuid.uuid4()
-    search_result = Search(results_id=results_id)
-    minipop.insert(search_result)
-    matcher = SparseMatrixSearch(minipop)
-<<<<<<< HEAD
-    v5_matches = matcher.match(
-        search_result,
-        TextOptions(texts[0], 'line'),
-        TextOptions(texts[1], 'line'),
-        'sound', stopwords,
-        stopword_basis='texts', score_basis='3gr',
-        freq_basis='texts', max_distance=999,
-        distance_basis='frequency', min_score=0)
-    minipop.insert_nocheck(v5_matches)
-    search_result.status = Search.DONE
-    minipop.update(search_result)
-    v5_results = get_results(minipop, search_result.id, PageOptions())
-    v5_results = sorted(v5_results, key=lambda x: -x['score'])
-    v3_results = _load_v3_results(texts[0].path, 'mini_latin_results_3gr.tab')
-    print('v5 length:', len(v5_results), 'v3 length:', len(v3_results))
-    for a in v5_results:
-        for b in a['matched_features']:
-            for c in stopwords:
-                if b == c:
-                    print ('matched stopword:', c)
-                    assert False
-#    get_stoplist_tokens(minipop, n, 'sound', 'latin')
-    _check_search_results(v5_results, v3_results)
+    results_id = uuid.uuid4()
+    search_result = Search(results_id=results_id)
+    minipop.insert(search_result)
+    matcher = SparseMatrixSearch(minipop)
+    v5_matches = matcher.match(search_result,
+                               TextOptions(texts[0], 'line'),
+                               TextOptions(texts[1], 'line'),
+                               'sound',
+                               stopwords=['que', 'tum', 'ere'],
+                               stopword_basis='texts',
+                               score_basis='3gr',
+                               freq_basis='texts',
+                               max_distance=999,
+                               distance_basis='frequency',
+                               min_score=0)
+    minipop.insert_nocheck(v5_matches)
+    search_result.status = Search.DONE
+    minipop.update(search_result)
+    v3checker.check_search_results(minipop, search_result.id, texts[0].path,
+                                   'mini_latin_results_3gr.tab')
 
 
 def test_latin_trigrams(minipop, mini_latin_metadata):
@@ -374,29 +196,6 @@
     """
     texts = minipop.find(
         Text.collection, title=[m['title'] for m in mini_latin_metadata])
-=======
-    v5_matches = matcher.match(search_result,
-                               TextOptions(texts[0], 'line'),
-                               TextOptions(texts[1], 'line'),
-                               'sound',
-                               stopwords=['que', 'tum', 'ere'],
-                               stopword_basis='texts',
-                               score_basis='3gr',
-                               freq_basis='texts',
-                               max_distance=999,
-                               distance_basis='frequency',
-                               min_score=0)
-    minipop.insert_nocheck(v5_matches)
-    search_result.status = Search.DONE
-    minipop.update(search_result)
-    v3checker.check_search_results(minipop, search_result.id, texts[0].path,
-                                   'mini_latin_results_3gr.tab')
-
-
-def test_latin_trigrams(minipop, mini_latin_metadata):
-    texts = minipop.find(Text.collection,
-                         title=[m['title'] for m in mini_latin_metadata])
->>>>>>> a10ad5f9
     results_id = uuid.uuid4()
     search_result = Search(results_id=results_id)
     minipop.insert(search_result)
@@ -416,13 +215,8 @@
         for n in a:
 #            print(n)
             n = np.asarray(n)
-<<<<<<< HEAD
             print('array',n)
             print('shape', np.shape(n))
-=======
-            print('array', n)
-            print(np.shape(n))
->>>>>>> a10ad5f9
             b = get_stoplist_tokens(minipop, n, 'sound', 'latin')
             v5_results.append(b)
     print(v5_results)
@@ -483,18 +277,10 @@
                                    'mini_latin_results_syn_lem.tab')
 
 
-<<<<<<< HEAD
-def test_greek_sound(minipop, mini_greek_metadata):
-    stopwords=[
-            'και', 'του', 'αλλ', 'ειν', 'μεν', 'μοι', 'αυτ', 'ους']
-    texts = minipop.find(
-        Text.collection,
-        title=[m['title'] for m in mini_greek_metadata])
-=======
+
 def test_greek_sound(minipop, mini_greek_metadata, v3checker):
     texts = minipop.find(Text.collection,
                          title=[m['title'] for m in mini_greek_metadata])
->>>>>>> a10ad5f9
     results_id = uuid.uuid4()
     search_result = Search(results_id=results_id)
     minipop.insert(search_result)
@@ -503,30 +289,6 @@
         search_result,
         TextOptions(texts[0], 'phrase'),
         TextOptions(texts[1], 'phrase'),
-<<<<<<< HEAD
-        'sound', stopwords,
-        stopword_basis='texts', score_basis='3gr',
-        freq_basis='texts', max_distance=999,
-        distance_basis='span', min_score=0)
-    minipop.insert_nocheck(v5_matches)
-    search_result.status = Search.DONE
-    minipop.update(search_result)
-    v5_results = get_results(minipop, search_result.id, PageOptions())
-    v5_results = sorted(v5_results, key=lambda x: -x['score'])
-    v3_results = _load_v3_results(texts[0].path, 'mini_greek_results_3gr.tab')
-#    for p in v3_results:
-#        print('v3 trigrams:', p['matched_features'])
-#    for p in v5_results:
-#        print('v5 trigrams:', p['matched_features'])
-    print('v5 length:', len(v5_results), 'v3 length:', len(v3_results))
-    for a in v5_results:
-        for b in a['matched_features']:
-            for c in stopwords:
-                if b == c:
-                    print ('matched stopword:', c)
-                    assert False
-    _check_search_results(v5_results, v3_results)
-=======
         'sound',
         stopwords=['και', 'του', 'αλλ', 'ειν', 'μεν', 'μοι', 'αυτ', 'ους'],
         stopword_basis='texts',
@@ -540,7 +302,6 @@
     minipop.update(search_result)
     v3checker.check_search_results(minipop, search_result.id, texts[0].path,
                                    'mini_greek_results_3gr.tab')
->>>>>>> a10ad5f9
 
 
 def test_greek_semantic(minipop, mini_greek_metadata, v3checker):
