--- conflicted
+++ resolved
@@ -1,37 +1,22 @@
-from pathlib import Path
 import os
-from setuptools import find_packages, setup
-from setuptools.command.install import install
-from setuptools.command.develop import develop
 import shutil
 import urllib.request
 import zipfile
+from pathlib import Path
+
+from setuptools import find_packages, setup
+from setuptools.command.develop import develop
+from setuptools.command.install import install
 
 
-<<<<<<< HEAD
-class InstallLemmataModels(install):
-    """Helper to install CLTK and NLTK lemmatization models."""
-    description = "Install CLTK lemmatization models to $HOME/cltk_data; NLTK models to $HOME/nltk_data"
-
-    def run(self):
-        """Install CLTK lemmatization models.
-=======
 def get_data():
     """Install CLTK lemmatization models.
->>>>>>> a9325b2f
 
         Tesserae uses the CLTK lemmatizers for each language, and these have
         accompanying data that must be installed separately. This function
         installs them to `$HOME/cltk_data` where they may be found by the
         lemmatizer.
         """
-<<<<<<< HEAD
-        latin = 'https://github.com/cltk/latin_models_cltk/archive/master.zip'
-        greek = 'https://github.com/cltk/greek_models_cltk/archive/master.zip'
-        english = 'https://raw.githubusercontent.com/nltk/nltk_data/gh-pages/packages/corpora/wordnet.zip'
-        home = str(Path.home())
-
-=======
     langs = ['lat', 'grc']
     urls = [
         'https://github.com/cltk/lat_models_cltk/archive/master.zip',
@@ -39,7 +24,6 @@
     ]
     home = str(Path.home())
     for lang, url in zip(langs, urls):
->>>>>>> a9325b2f
         try:
             # Set up the file paths and directories for the language models
             base = os.path.join(home, 'cltk_data', lang, 'model')
@@ -67,20 +51,16 @@
         except OSError:
             pass
 
-
-class InstallLemmataModels(install):
-    """Helper to install CLTK lemmatization models."""
-    description = "Install CLTK lemmatization models to $HOME/cltk_data"
-
-<<<<<<< HEAD
         try:
-            # Repeat the process with English models
+            # Install English models
+            english = 'https://raw.githubusercontent.com/nltk/nltk_data/gh-pages/packages/corpora/wordnet.zip'
             base = os.path.join(home, 'nltk_data', 'corpora')
             if not os.path.isdir(base):
                 os.makedirs(base, exist_ok=True)
 
             fname = os.path.join(base, 'wordnet.zip')
-            with urllib.request.urlopen(english) as response, open(fname, 'wb') as out_file:
+            with urllib.request.urlopen(english) as response, open(
+                    fname, 'wb') as out_file:
                 shutil.copyfileobj(response, out_file)
 
             with zipfile.ZipFile(fname, mode='r') as zf:
@@ -90,10 +70,12 @@
             pass
 
 
-=======
+class InstallLemmataModels(install):
+    """Helper to install CLTK lemmatization models."""
+    description = "Install CLTK lemmatization models to $HOME/cltk_data"
+
     def run(self):
         get_data()
->>>>>>> a9325b2f
         # Run the standard installer
         install.run(self)
 
