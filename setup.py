from pathlib import Path
import os
<<<<<<< HEAD
from setuptools import setup, find_packages
=======
from setuptools import find_packages, setup
>>>>>>> f243f46f
from setuptools.command.install import install
from setuptools.command.develop import develop
import shutil
import urllib.request
import zipfile


def get_data():
    """Install CLTK lemmatization models.

        Tesserae uses the CLTK lemmatizers for each language, and these have
        accompanying data that must be installed separately. This function
        installs them to `$HOME/cltk_data` where they may be found by the
        lemmatizer.
        """
    langs = ['lat', 'grc']
    urls = [
        'https://github.com/cltk/lat_models_cltk/archive/master.zip',
        'https://github.com/cltk/grc_models_cltk/archive/master.zip',
    ]
    home = str(Path.home())
    for lang, url in zip(langs, urls):
        try:
            # Set up the file paths and directories for the language models
            base = os.path.join(home, 'cltk_data', lang, 'model')
            if not os.path.isdir(base):
                os.makedirs(base, exist_ok=True)

            final_name = os.path.join(base, lang + '_models_cltk')
            if os.path.exists(final_name):
                # don't download data we already have
                continue

            # Download the Latin models and move the ZIP archive
            fname = os.path.join(base, lang + '_models_cltk.zip')
            with urllib.request.urlopen(url) as response, \
                    open(fname, 'wb') as out_file:
                shutil.copyfileobj(response, out_file)

            # Extract all files from the ZIP archive
            with zipfile.ZipFile(fname, mode='r') as zf:
                zf.extractall(base)

            # Rename the extracted directory to match the expected name
            fname, _ = os.path.splitext(fname)
            os.rename(fname + '-master', fname)
        except OSError:
            pass


class InstallLemmataModels(install):
    """Helper to install CLTK lemmatization models."""
    description = "Install CLTK lemmatization models to $HOME/cltk_data"

    def run(self):
        get_data()
        # Run the standard installer
        install.run(self)


class DevelopLemmataModels(develop):
    """Helper to install CLTK lemmatization models."""
    description = "Install CLTK lemmatization models to $HOME/cltk_data"

    def run(self):
        get_data()
        # Run the developer installer
        develop.run(self)


<<<<<<< HEAD
setup(
    name='tesserae',
    version='0.1a1',
    description='Fast multi-text n-gram matching for intertext studies.',
    url='https://github.com/tesserae/tesserae-v5',
    author='Jeff Kinnison',
    author_email='jkinniso@nd.edu',
    packages=find_packages(),
    include_package_data=True,
    classifiers=[
        'Development Status :: 3 - Alpha',
        'Intended Audience :: Research',
        'Intended Audience :: Developers',
        'Intended Audience :: Users',
        'Topic :: Digital Humanities :: Classics',
        'Topic :: Digital Humanities :: Text Processing',
        'Topic :: Digital Humanities :: Intertext Matching',
        'Programming Language :: Python :: 3',
        'Programming Language :: Python :: 3.6',
        'Operating System :: POSIX',
        'Operating System :: Unix',
        'Operating System :: MacOS',
    ],
    keywords='machine_learning hyperparameters distributed_computing',
    install_requires=[
        'cltk>=0.1.83',
        'nltk>=3.2.5',
        'numpy>=1.14.0',
        'pymongo>=3.6.1',
        'scipy',
        'tqdm',
    ],
    cmdclass={
        'install': InstallLemmataModels,
        'develop': DevelopLemmataModels,
    }
)
=======
setup(name='tesserae',
      version='0.1a1',
      description='Fast multi-text n-gram matching for intertext studies.',
      url='https://github.com/tesserae/tesserae-v5',
      author='Jeff Kinnison',
      author_email='jkinniso@nd.edu',
      packages=find_packages(),
      classifiers=[
          'Development Status :: 3 - Alpha',
          'Intended Audience :: Research',
          'Intended Audience :: Developers',
          'Intended Audience :: Users',
          'Topic :: Digital Humanities :: Classics',
          'Topic :: Digital Humanities :: Text Processing',
          'Topic :: Digital Humanities :: Intertext Matching',
          'Programming Language :: Python :: 3',
          'Programming Language :: Python :: 3.6',
          'Operating System :: POSIX',
          'Operating System :: Unix',
          'Operating System :: MacOS',
      ],
      keywords='machine_learning hyperparameters distributed_computing',
      install_requires=[
          'cltk>=0.1.83', 'nltk>=3.2.5', 'numpy>=1.14.0', 'pymongo>=3.6.1',
          'scipy', 'tqdm', 'natsort', 'six'
      ],
      cmdclass={
          'install': InstallLemmataModels,
          'develop': DevelopLemmataModels,
      })
>>>>>>> f243f46f
<|MERGE_RESOLUTION|>--- conflicted
+++ resolved
@@ -1,10 +1,6 @@
 from pathlib import Path
 import os
-<<<<<<< HEAD
-from setuptools import setup, find_packages
-=======
 from setuptools import find_packages, setup
->>>>>>> f243f46f
 from setuptools.command.install import install
 from setuptools.command.develop import develop
 import shutil
@@ -75,45 +71,6 @@
         develop.run(self)
 
 
-<<<<<<< HEAD
-setup(
-    name='tesserae',
-    version='0.1a1',
-    description='Fast multi-text n-gram matching for intertext studies.',
-    url='https://github.com/tesserae/tesserae-v5',
-    author='Jeff Kinnison',
-    author_email='jkinniso@nd.edu',
-    packages=find_packages(),
-    include_package_data=True,
-    classifiers=[
-        'Development Status :: 3 - Alpha',
-        'Intended Audience :: Research',
-        'Intended Audience :: Developers',
-        'Intended Audience :: Users',
-        'Topic :: Digital Humanities :: Classics',
-        'Topic :: Digital Humanities :: Text Processing',
-        'Topic :: Digital Humanities :: Intertext Matching',
-        'Programming Language :: Python :: 3',
-        'Programming Language :: Python :: 3.6',
-        'Operating System :: POSIX',
-        'Operating System :: Unix',
-        'Operating System :: MacOS',
-    ],
-    keywords='machine_learning hyperparameters distributed_computing',
-    install_requires=[
-        'cltk>=0.1.83',
-        'nltk>=3.2.5',
-        'numpy>=1.14.0',
-        'pymongo>=3.6.1',
-        'scipy',
-        'tqdm',
-    ],
-    cmdclass={
-        'install': InstallLemmataModels,
-        'develop': DevelopLemmataModels,
-    }
-)
-=======
 setup(name='tesserae',
       version='0.1a1',
       description='Fast multi-text n-gram matching for intertext studies.',
@@ -143,5 +100,4 @@
       cmdclass={
           'install': InstallLemmataModels,
           'develop': DevelopLemmataModels,
-      })
->>>>>>> f243f46f
+      })