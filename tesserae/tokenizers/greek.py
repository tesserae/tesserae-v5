--- conflicted
+++ resolved
@@ -1,9 +1,9 @@
 import re
 
-from tesserae.tokenizers.base import BaseTokenizer
-from tesserae.features.trigrams import trigrammify
 from tesserae.features import get_featurizer
 from tesserae.features.lemmata import get_lemmatizer
+from tesserae.features.trigrams import trigrammify
+from tesserae.tokenizers.base import BaseTokenizer
 
 
 class GreekTokenizer(BaseTokenizer):
@@ -82,14 +82,9 @@
             normalized = re.split(self.split_pattern,
                                   normalized,
                                   flags=re.UNICODE)
-<<<<<<< HEAD
-            normalized = [t for t in normalized
-                          if t and self.word_regex.search(t)]
-=======
             normalized = [
                 t for t in normalized if t and re.search(r'[\w]+', t)
             ]
->>>>>>> a9325b2f
 
         return normalized, tags
 
