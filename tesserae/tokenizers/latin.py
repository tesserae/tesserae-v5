--- conflicted
+++ resolved
@@ -80,15 +80,6 @@
             fixed_lemmata.append(lem_lemmata)
 #        print("fixed lemmata:", fixed_lemmata)
         grams = trigrammify(tokens)
-<<<<<<< HEAD
-        features = {
-            'lemmata': fixed_lemmata,
-            'sound': grams
-        }
-#        print('features', features)
-        # for i, l in enumerate(lemmata):
-        #     features.append({'lemmata': [lem[0] for lem in l[1]]})
-=======
         synonymify = get_featurizer('latin', 'semantic')
         synonymilemmafy = get_featurizer('latin', 'semantic + lemmata')
         features = {
@@ -97,5 +88,6 @@
             'semantic': synonymify(tokens),
             'semantic + lemmata': synonymilemmafy(tokens)
         }
->>>>>>> a10ad5f9
-        return features+        return features
+
+      