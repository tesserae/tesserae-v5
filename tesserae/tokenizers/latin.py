import collections
import re
import unicodedata

from cltk.stem.latin.j_v import JVReplacer

from tesserae.tokenizers.base import BaseTokenizer
from tesserae.db.entities import Token
from tesserae.features.trigrams import trigrammify
from tesserae.features import get_featurizer
from tesserae.features.lemmata import get_lemmatizer

class LatinTokenizer(BaseTokenizer):
    def __init__(self, connection):
        super(LatinTokenizer, self).__init__(connection)

        # Set up patterns that will be reused
        self.jv_replacer = JVReplacer()
        self.lemmatizer = get_lemmatizer('latin')

        self.split_pattern = \
            '( / )|([\\s]+)|([^\\w' + self.diacriticals + ']+)'

    def normalize(self, raw, split=True):
        """Normalize a Latin word.

        Parameters
        ----------
        raw : str or list of str
            The string(s) to normalize.

        Returns
        -------
        normalized : str or list of str
            The normalized string(s).

        Notes
        -----
        This function should be applied to Latin words prior to generating
        other features (e.g., lemmata).
        """
        # Apply the global normalizer
        normalized, tags = super(LatinTokenizer, self).normalize(raw)

        # Replace j/v with i/u, respectively
        normalized = self.jv_replacer.replace(normalized)

        if split:
            normalized = re.split(self.split_pattern, normalized, flags=re.UNICODE)
            normalized = [t for t in normalized
                          if t and self.word_regex.search(t)]

        return normalized, tags


    def featurize(self, tokens):
        """Lemmatize Latin tokens.

        Parameters
        ----------
        tokens : list of str
<<<<<<< HEAD
            The tokens to featurize.

=======
            The token to featurize.
>>>>>>> a9325b2f
        Returns
        -------
        result : dict
            The features for the tokens. Every feature type should be listed as
            a key. For every key, the value should be a list of lists. Every
            position in the outer list corresponds to the same position in the
            tokens list passed in. Every inner list contains all instances of
            the feature type associated with the corresponding token.

        Example
        -------
        Suppose we have the following tokens to featurize:
        >>> tokens = ['arma', 'cano']

        Then the result would look something like this:
        >>> result = {
        >>>     'lemmata': [
        >>>         ['arma', 'armo'],
        >>>         ['canus', 'cano']
        >>>     ]
        >>> }

        Note that `result['lemmata'][0]` is a list containing the lemmata for
        `tokens[0]`; similarly, `result['lemmata'][1]` is a list containing the
        lemmata for `tokens[1]`.

        Notes
        -----
        Input should be sanitized with `LatinTokenizer.normalize` prior to
        using this method.

        """
        if not isinstance(tokens, list):
            tokens = [tokens]
        lemmata = self.lemmatizer.lookup(tokens)
#        print("Latin lemmata:", lemmata)
        fixed_lemmata = []
        for lem in lemmata:
            lem_lemmata = [l[0] for l in lem[1]]
            fixed_lemmata.append(lem_lemmata)
#        print("fixed lemmata:", fixed_lemmata)
        grams = trigrammify(tokens)
        synonymify = get_featurizer('latin', 'semantic')
        synonymilemmafy = get_featurizer('latin', 'semantic + lemmata')
        features = {
            'lemmata': fixed_lemmata,
            'sound': grams,
            'semantic': synonymify(tokens),
            'semantic + lemmata': synonymilemmafy(tokens)
        }
<<<<<<< HEAD
        return features
=======
        return features

      
>>>>>>> a9325b2f
<|MERGE_RESOLUTION|>--- conflicted
+++ resolved
@@ -59,12 +59,8 @@
         Parameters
         ----------
         tokens : list of str
-<<<<<<< HEAD
             The tokens to featurize.
 
-=======
-            The token to featurize.
->>>>>>> a9325b2f
         Returns
         -------
         result : dict
@@ -115,10 +111,6 @@
             'semantic': synonymify(tokens),
             'semantic + lemmata': synonymilemmafy(tokens)
         }
-<<<<<<< HEAD
-        return features
-=======
         return features
 
-      
->>>>>>> a9325b2f
+      