--- conflicted
+++ resolved
@@ -1,8 +1,5 @@
 """Helper functions for running Tesserae search"""
-<<<<<<< HEAD
 import datetime
-=======
->>>>>>> d8762809
 import time
 import traceback
 
@@ -80,16 +77,13 @@
         results_status.update_current_stage_value(1.0)
 
         results_status.status = Search.RUN
-<<<<<<< HEAD
         results_status.last_queried = datetime.datetime.utcnow()
-=======
         results_status.add_new_stage('match and score')
         connection.update(results_status)
         matches = matcher.match(results_status, **search_params)
         results_status.update_current_stage_value(1.0)
 
         results_status.add_new_stage('save results')
->>>>>>> d8762809
         connection.update(results_status)
         stepsize = 5000
         for start in range(0, len(matches), stepsize):
