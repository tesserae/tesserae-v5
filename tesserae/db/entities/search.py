"""Database standardization for all things related to a single search.

Classes
-------
Search
    Search data model.
"""
import datetime
import typing

from tesserae.db.entities import Entity


class Search(Entity):
    """The gestalt of parameters, statuses, and results of a search query

    Parameters
    ----------
    id : bson.objectid.ObjectId, optional
        Database id of the search. Should not be set locally.
    results_id : str, optional
        UUID for identifying search results
    search_type : str, optional
        Identification for the type of search performed
    parameters : dict, optional
        The parameters used for this search. The exact contents are fluid to
        allow for extensions to Tesserae, but this should contain all of the
        information necessary to recreate the matches.
    progress : list of dict
        A sequence of dictionaries holding both a 'stage' and a 'value' key.
        This sequence is chronologically ordered. Thus, the current progress of
        the Search can be found by looking at the last item in this list, which
        will indicate the stage of the progress and the completion of that
        stage. The value associated with 'stage' can be any string; the value
        associated with 'value' should be a real number from 0.0 to 1.0, where
        0.0 indicates no work completed in this stage and 1.0 indicating all
        work has been completed in this stage.
    status : str, optional
        Status message for determining what phase the search is in
    msg : str, optional
        Further information associated with the status
    last_queried : datetime.datetime, optional
        Date information about last time this Search was queried
    """

    collection = 'searches'

    INIT = 'Initialized'
    RUN = 'Running'
    DONE = 'Done'
    FAILED = 'Failed'

    def __init__(
        self, id=None, results_id=None, search_type=None, parameters=None,
<<<<<<< HEAD
            status=None, msg=None):
=======
            progress=None, status=None, msg=None, matches=None):
>>>>>>> d8762809
        super().__init__(id=id)
        self.results_id: typing.Optional[str] = results_id \
            if results_id is not None else ''
        self.search_type: typing.Optional[str] = search_type \
            if search_type is not None else ''
        self.parameters: typing.Mapping[typing.Any, typing.Any] = parameters \
            if parameters is not None else {}
        self.progress: typing.List[typing.Any] = progress \
            if progress is not None \
            else [{'stage': 'initialize', 'value': 0.0}]
        self.status: typing.Optional[str] = status \
            if status is not None else Search.FAILED
        self.msg: typing.Optional[str] = msg \
            if msg is not None else ''
        self.last_queried: datetime.datetime = datetime.datetime.utcnow()

    def unique_values(self):
        uniques = {
            'results_id': self.results_id
        }
        return uniques

    def __repr__(self):
        return (
            f'Search(results_id={self.results_id}, '
            f'search_type={self.search_type}, '
            f'parameters={self.parameters}, '
<<<<<<< HEAD
            f'status={self.status}, msg={self.msg},'
            f'last_queried={self.last_queried})'
        )
=======
            f'status={self.status}, msg={self.msg})'
        )

    def update_current_stage_value(self, value):
        self.progress[-1]['value'] = value

    def add_new_stage(self, stage):
        self.progress.append({'stage': stage, 'value': 0.0})
>>>>>>> d8762809
<|MERGE_RESOLUTION|>--- conflicted
+++ resolved
@@ -52,11 +52,7 @@
 
     def __init__(
         self, id=None, results_id=None, search_type=None, parameters=None,
-<<<<<<< HEAD
-            status=None, msg=None):
-=======
-            progress=None, status=None, msg=None, matches=None):
->>>>>>> d8762809
+            progress=None, status=None, msg=None):
         super().__init__(id=id)
         self.results_id: typing.Optional[str] = results_id \
             if results_id is not None else ''
@@ -84,17 +80,12 @@
             f'Search(results_id={self.results_id}, '
             f'search_type={self.search_type}, '
             f'parameters={self.parameters}, '
-<<<<<<< HEAD
             f'status={self.status}, msg={self.msg},'
             f'last_queried={self.last_queried})'
-        )
-=======
-            f'status={self.status}, msg={self.msg})'
         )
 
     def update_current_stage_value(self, value):
         self.progress[-1]['value'] = value
 
     def add_new_stage(self, stage):
-        self.progress.append({'stage': stage, 'value': 0.0})
->>>>>>> d8762809
+        self.progress.append({'stage': stage, 'value': 0.0})