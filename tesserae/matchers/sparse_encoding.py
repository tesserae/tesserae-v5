--- conflicted
+++ resolved
@@ -9,19 +9,11 @@
 import numpy as np
 from scipy.sparse import csr_matrix
 
-<<<<<<< HEAD
-from tesserae.db.entities import Entity, Feature, Match, Unit
-from tesserae.utils.calculations import \
-    get_corpus_frequencies, get_inverse_text_frequencies
-from tesserae.utils.retrieve import TagHelper
-from tesserae.utils.stopwords import get_feature_indices
-=======
 from tesserae.db.entities import Feature, Match, Unit
 from tesserae.utils.calculations import \
     get_corpus_frequencies, get_inverse_text_frequencies
 from tesserae.utils.retrieve import TagHelper
 from tesserae.utils.stopwords import create_stoplist, get_stoplist_indices
->>>>>>> f243f46f
 
 
 class SparseMatrixSearch(object):
@@ -103,16 +95,11 @@
                 source.text.language,
                 basis=stopword_basis)
         else:
-<<<<<<< HEAD
-            stoplist = get_feature_indices(
+            stoplist = get_stoplist_indices(
                 self.connection,
+                stopwords,
+                'form' if feature == 'form' else 'lemmata',
                 source.text.language,
-=======
-            stoplist = get_stoplist_indices(
-                self.connection, stopwords,
->>>>>>> f243f46f
-                'form' if feature == 'form' else 'lemmata',
-                stopwords,
             )
 
         features = sorted(self.connection.find(Feature.collection,
@@ -514,14 +501,8 @@
     return hits2positions
 
 
-<<<<<<< HEAD
-def gen_hits2positions(
-        search, conn, target_feature_matrix, target_breaks,
-        source_units, stoplist_set, features_size):
-=======
-def gen_hits2positions(search, conn, target_units, source_units, stoplist_set,
-                       features_size):
->>>>>>> f243f46f
+def gen_hits2positions(search, conn, target_feature_matrix, target_breaks,
+                       source_units, stoplist_set, features_size):
     """Generate matching units based on unit information
 
     Parameters
@@ -561,11 +542,6 @@
         contains
 
     """
-<<<<<<< HEAD
-=======
-    target_feature_matrix, target_breaks = _construct_unit_feature_matrix(
-        target_units, stoplist_set, features_size)
->>>>>>> f243f46f
     # keep track of mapping between matrix row index and target unit index
     # in ``target_units``
     row2t_unit_ind = np.array([
@@ -637,17 +613,12 @@
         the first column contains target positions; the second column has
         corresponding source positions
     """
-<<<<<<< HEAD
     target_feature_matrix, target_breaks = _construct_unit_feature_matrix(
-            target_units, stoplist_set, features_size)
-    for hits2positions in gen_hits2positions(
-            search, conn, target_feature_matrix, target_breaks, source_units,
-            stoplist_set, features_size):
-=======
-    for hits2positions in gen_hits2positions(search, conn, target_units,
-                                             source_units, stoplist_set,
-                                             features_size):
->>>>>>> f243f46f
+        target_units, stoplist_set, features_size)
+    for hits2positions in gen_hits2positions(search, conn,
+                                             target_feature_matrix,
+                                             target_breaks, source_units,
+                                             stoplist_set, features_size):
         overhits2positions = {
             k: np.array(v)
             for k, v in hits2positions.items() if len(v) >= 2
