"""Unit matching by sparse matrix encoding.

Classes
-------

"""
import itertools

import numpy as np
from scipy.sparse import csr_matrix

from tesserae.db.entities import Feature, Match, Unit
from tesserae.utils.calculations import \
    get_corpus_frequencies, get_inverse_text_frequencies, get_sound_inverse_text_freq
from tesserae.utils.retrieve import TagHelper
from tesserae.utils.stopwords import create_stoplist, get_stoplist_indices, get_stoplist_tokens


class SparseMatrixSearch(object):
    matcher_type = 'original'

    def __init__(self, connection):
        self.connection = connection

    @staticmethod
    def paramify(search_params):
        """Make JSONizable parameters for SparseMatrixSearch

        To ensure consistent storage of parameters of this search type, Search
        entities will store the search parameters returned by this method.

        Parameters
        ----------
        search_params : dict

        Returns
        -------
        dict
        """
        return {
            'source': {
                'object_id': str(search_params['source'].text.id),
                'units': search_params['source'].unit_type
            },
            'target': {
                'object_id': str(search_params['target'].text.id),
                'units': search_params['target'].unit_type
            },
            'method': {
                'name': SparseMatrixSearch.matcher_type,
                'feature': search_params['feature'],
                'stopwords': search_params['stopwords'],
                'score_basis': search_params['score_basis'],
                'freq_basis': search_params['freq_basis'],
                'max_distance': search_params['max_distance'],
                'distance_basis': search_params['distance_basis'],
                'min_score': search_params['min_score']
            }
        }

    @staticmethod
    def get_agg_query(source, target, method):
        """Make aggregation pipeline query parameters

        Running an aggregation pipeline with the returned dictionary should
        identify any cached results in the database for a search that used the
        specified search parameters.

        Parameters
        ----------
        source
        target
        method

        Returns
        -------
        dict
        """
        return {
            'parameters.source.object_id':
            str(source['object_id']),
            'parameters.source.units':
            source['units'],
            'parameters.target.object_id':
            str(target['object_id']),
            'parameters.target.units':
            target['units'],
            'parameters.method.name':
            method['name'],
            'parameters.method.feature':
            method['feature'],
            '$and': [{
                'parameters.method.stopwords': {
                    '$all': method['stopwords']
                }
            }, {
                'parameters.method.stopwords': {
                    '$size': len(method['stopwords'])
                }
            }],
            'parameters.method.freq_basis':
            method['freq_basis'],
            'parameters.method.max_distance':
            method['max_distance'],
            'parameters.method.distance_basis':
            method['distance_basis'],
            'parameters.method.min_score':
            method['min_score']
        }

    def match(self,
              search,
              source,
              target,
              feature,
              stopwords=10,
              stopword_basis='corpus',
              score_basis='word',
              freq_basis='texts',
              max_distance=10,
              distance_basis='frequency',
              min_score=6):
        """Find matches between one or more texts.

        Texts will contain lines or phrases with matching tokens, with varying
        degrees of strength to the match. If one text is provided, each unit in
        the text will be matched with every subsequent unit.

        Parameters
        ----------
        search : tesserae.db.entities.Search
            The search job associated with this matching job.
        source : tesserae.matchers.text_options.TextOptions
            The source text to compare against, specifying by which units.
        target : tesserae.matchers.text_options.TextOptions
            The target text to compare against, specifying by which units.
        feature : {'form','lemmata','semantic','semantic + lemmata','sound'}
            The token feature to match on.
        stopwords : int or list of str
            The number of stopwords to use, to be retrieved from the database,
            or else a list of words to use as stopwords.
        stopword_basis : {'corpus','texts'} or slice or tesserae.db.Text
            Which frequencies to use when calculating the stoplist.
            - 'corpus': use the combined frequencies of the entire corpus
            - 'texts': use the combined frequencies of all texts in the match
            - slice: use the texts returned from `texts` by the slice
            - Text: use a single text
        score_basis : {'form','lemmata','sound'}
            Token feature to score by.
        freq_basis : {'texts','corpus'}
            Take frequencies from the texts being matched or from the entire
            corpus.
        max_distance : float
            The maximum inter-word distance to use in a match.
        distance_basis : {'frequency', 'span'}
            The methods used to compute distance.
            - 'frequency': the distance between the two least frequent words
            - 'span': the greatest distance between any two matching words
        min_score : float
            The minimum score a match must have in order to be included in the
            results

        Raises
        ------
        ValueError
            Raised when a parameter was poorly specified

        Returns
        -------
        list of tesserae.db.entities.Match
        """
        texts = [source.text, target.text]
        if isinstance(stopwords, int):
            stopword_basis = stopword_basis if stopword_basis != 'texts' \
                    else texts
            stoplist = create_stoplist(self.connection,
                                       stopwords,
                                       feature,
                                       source.text.language,
                                       basis=stopword_basis)
        else:
            stoplist = get_stoplist_indices(
                self.connection,
                stopwords,
                feature,
                source.text.language,
<<<<<<< HEAD
                basis=stopword_basis)
        else:
            stoplist = get_stoplist_indices(
                self.connection, stopwords,
                feature, source.text.language)
=======
            )
>>>>>>> a10ad5f9

        features = sorted(self.connection.find(Feature.collection,
                                               language=source.text.language,
                                               feature=feature),
                          key=lambda x: x.index)
        if len(features) <= 0:
            raise ValueError(f'Chosen feature was invalid: '
                             f'Feature type "{feature}" for language '
                             f'"{source.text.language}" '
                             f'was not found in the database.')
        score_feature_found = \
            self.connection.connection[Feature.collection].find_one(
                filter={'language': source.text.language,
                        'feature': score_basis})
        if score_feature_found is None:
            raise ValueError(f'Chosen score basis was invalid: '
                             f'Feature type "{score_basis}" for language '
                             f'"{source.text.language}" '
                             f'was not found in the database.')

        target_units = _get_units(self.connection, target, feature)
        source_units = _get_units(self.connection, source, feature)

        tag_helper = TagHelper(self.connection, texts)

        if freq_basis != 'texts':
            match_ents = _score_by_corpus_frequencies(search, self.connection,
                                                      score_basis, texts,
                                                      target_units,
                                                      source_units, features,
                                                      stoplist, distance_basis,
                                                      max_distance, tag_helper)
        else:
            match_ents = _score_by_text_frequencies(search, self.connection,
                                                    score_basis, texts,
                                                    target_units, source_units,
                                                    features, stoplist,
                                                    distance_basis,
                                                    max_distance, tag_helper)

        return [m for m in match_ents if m.score >= min_score]


def _get_units(connection, textoptions, feature):
    return [
        u for u in connection.aggregate(
            Unit.collection,
            [
                {
                    '$match': {
                        'text': textoptions.text.id,
                        'unit_type': textoptions.unit_type
                    }
                },
                {
                    '$project': {
                        '_id': True,
                        'text': True,
                        'index': True,
                        'snippet': True,
                        'tags': True,
                        'forms': {
                            # flatten list of lists of ints into list of ints
                            # https://docs.mongodb.com/manual/reference/operator/aggregation/reduce/
                            '$reduce': {
                                'input': '$tokens.features.form',
                                'initialValue': [],
                                'in': {
                                    '$concatArrays': ['$$value', '$$this']
                                }
                            }
                        },
                        'features': '$tokens.features.' + feature,
                    }
                }
            ],
            encode=False)
    ]


def _score_by_corpus_frequencies(search, connection, score_basis, texts,
                                 target_units, source_units, features,
                                 stoplist, distance_basis, max_distance,
                                 tag_helper):
    if texts[0].language != texts[1].language:
        source_inv_frequencies_getter = _inverse_averaged_freq_getter(
            get_corpus_frequencies(connection, score_basis, texts[0].language),
            source_units)
        target_inv_frequencies_getter = _inverse_averaged_freq_getter(
            get_corpus_frequencies(connection, score_basis, texts[1].language),
            target_units)
    else:
        source_inv_frequencies_getter = _inverse_averaged_freq_getter(
            get_corpus_frequencies(connection, score_basis, texts[0].language),
            itertools.chain.from_iterable([source_units, target_units]))
        target_inv_frequencies_getter = source_inv_frequencies_getter
    if feature == 'sound':
        return _score_sound(search, connection, target_units, source_units, features,
                    stoplist, distance_basis, max_distance,
                    source_inv_frequencies_getter, target_inv_frequencies_getter,
                    tag_helper)
    else:
        return _score(search, connection, target_units, source_units, features,
                    stoplist, distance_basis, max_distance,
                    source_inv_frequencies_getter, target_inv_frequencies_getter,
                    tag_helper)


def _score_by_text_frequencies(search, connection, score_basis, texts,
                               target_units, source_units, features, stoplist,
                               distance_basis, max_distance, tag_helper):
<<<<<<< HEAD
    if feature == 'sound':
        source_frequencies_getter = _lookup_wrapper(
            get_sound_inverse_text_freq(connection, texts[0].id))
        target_frequencies_getter = _lookup_wrapper(
            get_sound_inverse_text_freq(connection, texts[1].id))
        return _score_sound(search, connection, target_units, source_units, features,
                    stoplist, distance_basis, max_distance,
                    source_frequencies_getter, target_frequencies_getter,
                    tag_helper)
    else:
        source_frequencies_getter = _lookup_wrapper(
            get_inverse_text_frequencies(connection, feature, texts[0].id))
        target_frequencies_getter = _lookup_wrapper(
            get_inverse_text_frequencies(connection, feature, texts[1].id))
        return _score(search, connection, target_units, source_units, features,
                    stoplist, distance_basis, max_distance,
                    source_inv_frequencies_getter, target_inv_frequencies_getter,
                    tag_helper)
=======
    source_frequencies_getter = _lookup_wrapper(
        get_inverse_text_frequencies(connection, score_basis, texts[0].id))
    target_frequencies_getter = _lookup_wrapper(
        get_inverse_text_frequencies(connection, score_basis, texts[1].id))
    return _score(search, connection, target_units, source_units, features,
                  stoplist, distance_basis, max_distance,
                  source_frequencies_getter, target_frequencies_getter,
                  tag_helper)
>>>>>>> a10ad5f9


def _get_trivial_distance(p0, p1):
    """Calculates the distance between two positions

    Parameters
    ----------
    p0, p1 : ints
        token positions in the unit where matches were found
    """
    if p0 == p1:
        return 0
    return abs(p0 - p1) + 1


def _get_distance_by_least_frequency(get_inv_freq, positions, forms):
    """Obtains the distance by least frequency for a unit

    Contrary to the v3 help documentation on --dist in read_table.pl, v3
    behavior is that distance is inclusive of both matched words.  Thus,
    adjacent words have a distance of 2, an intervening word increases the
    distance to 3, and so forth.  This function behaves as v3 behaves instead
    of how it prescribes.

    Parameters
    ----------
    get_inv_freq : (int) -> float
        a function that takes a word form index as input and returns its
        inverse frequency as output
    positions : 1d np.array of ints
        token positions in the unit where matches were found
    forms : 1d np.array of ints
        the token forms of the unit
    """
    if len(set(forms[positions])) < 2:
        return 0
    if len(positions) == 2:
        return _get_trivial_distance(positions[0], positions[1])
    sorted_positions = np.array(sorted(positions))
    inv_freqs = np.array([get_inv_freq(f) for f in forms[sorted_positions]])
    # lowest inverse frequencies are the highest frequencies, so need to flip
    freq_sort = np.argsort(-inv_freqs)
    idx = sorted_positions[freq_sort]
    if idx.shape[0] >= 2:
        not_first_pos = idx[idx != idx[0]]
        if not_first_pos.shape[0] > 0:
            end = not_first_pos[0]
            return np.abs(end - idx[0]) + 1
    return 0

def _get_sound_distance_by_least_frequency(get_inv_freq, positions, forms):
    """Obtains the distance by least frequency for sound units.
    
    Currently obsolete.
    Originally implemented because the frequency computed by get_inverse_text_frequencies
    for sound units wasn't actually inverse.  Inverse frequencies of sound units
    is now computed by get_sound_inverse_text_freq.

    Parameters
    ----------
    get_inv_freq : (int) -> float
        a function that takes a word form index as input and returns its
        text frequency as output
    positions : 1d np.array of ints
        positions of the sound units in the line
    forms : 1d np.array of ints
        the sound units
    """
    # if this is < 2, that implies that the sound units
    # are the same or none, so distance is obsolete
    if len(set(forms[positions])) < 2:
        return 0
    # if there are only 2 sound units, 
    # there is no need to find out which are least frequent
    if len(positions) == 2:
        return _get_trivial_distance(positions[0], positions[1])
    sorted_positions = np.array(list(set(sorted(positions))))
    # expect get_inv_freq to be get_inverse_text_frequencies from calculations.py
    freqs = np.array([get_inv_freq(f) for f in forms[sorted_positions]])
    freq_sort = np.sort(freqs)
    distances = []
    for form1 in positions:
        for form2 in positions:
            # select lowest frequency sound unit
            if get_inv_freq(forms[form1]) == freq_sort[0]:
                # select second-lowest frequency sound unit
                if get_inv_freq(forms[form2]) == freq_sort[1]:
                    if form1 != form2:
                        distances.append(_get_trivial_distance(form1, form2))
    # distances may include more than one distance because multiple sound units
    # may share the lowest frequency and second-lowest frequency
    return min(distances)


def _get_distance_by_span(matched_positions, forms):
    """Calculate distance between two matching words

    Parameters
    ----------
    matched_positions : 1d np.array of ints
        the positions at which matched words were found in a unit
    forms : 1d np.array of ints
        the token forms of the unit
    """
    if len(set(forms[matched_positions])) < 2:
        return 0
    if len(matched_positions) == 2:
        return _get_trivial_distance(matched_positions[0],
                                     matched_positions[1])
    start_pos = np.min(matched_positions)
    end_pos = np.max(matched_positions)
    if start_pos != end_pos:
        return np.abs(end_pos - start_pos) + 1
    return 0


def _lookup_wrapper(d):
    """Useful for making dictionaries act like functions"""
    def _inner(key):
        return d[key]

    return _inner


def _inverse_averaged_freq_getter(d, units_iter):
    cache = {}
    for unit in units_iter:
        for form, feats in zip(unit['forms'], unit['features']):
            if form in cache:
                continue
            cache[form] = 1.0 / np.mean([d[f] for f in feats])

    def _inner(key):
        return cache[key]

    return _inner


def _extract_features_and_positions(units, stoplist_set):
    """Grab feature and token information from units

    All features for every token within each of the units will be accounted for
    exactly once.

    Parameters
    ----------
    units
        ``units`` should be either ``source_units`` or ``target_units`` from
        ``_gen_matches(...)``
    stoplist_set : set of int
        feature indices which should not be recorded

    Returns
    -------
    feature_inds : 1d np.array of int
    pos_inds : 1d np.array of int
        ``feature_inds[i]`` should be equal to a feature index present at the
        position equal to ``pos_inds[i]``
    break_inds : 1d np.array of int
        for the slice ``break_inds[i]:break_inds[i+1]``, those are the position
        indices that belong to ``units[i]``

    Example
    -------
    >>> unit_0 = {... 'forms': [1], 'features': [[10, 20]]}
    >>> unit_1 = {... 'forms': [5, 17], 'features': [[7], [21, 30]]}
    >>> units = [unit_0, unit_1]
    >>> feature_inds, pos_inds, break_inds = \
    >>> ... _extract_features_and_positions(units, {7})
    >>> feaure_inds == np.array([10, 20, 21, 30])
    >>> pos_inds == np.array([0, 0, 2, 2])
    >>> break_inds == np.array([0, 1, 3])

    """
    feature_inds = []
    pos_inds = []
    break_inds = [0]
    for unit in units:
        end_break_inds = break_inds[-1]
        cur_features = unit['features']
        for i, features in enumerate(cur_features):
            valid_features = [
                f for f in features if f not in stoplist_set and f >= 0
            ]
            if -1 in valid_features:
                print(unit)
            feature_inds.extend(valid_features)
            pos_inds.extend([end_break_inds + i] * len(valid_features))
        break_inds.append(end_break_inds + len(cur_features))
    return np.array(feature_inds), np.array(pos_inds), np.array(break_inds)


def _construct_feature_unit_matrix(units, stoplist_set, features_size):
    """Build a matrix where rows correspond to features and columns to
    positions within units

    Parameters
    ----------
    units
        ``units`` should be either ``source_units`` or ``target_units`` from
        ``_gen_matches(...)``
    stoplist_set : set of int
        feature indices which should not be recorded
    features_size : int
        the total number of feature types for the class of features contained
        in ``units``

    Returns
    -------
    M : csr_matrix
        the result matrix; if ``M[i, j] == True``, the feature with index i
        appears at position j.
    break_inds : list of int
        see ``_extract_features_and_positions()`` for details

    """
    feature_inds, pos_inds, break_inds = _extract_features_and_positions(
        units, stoplist_set)
    for sw in stoplist_set:
        if np.any(feature_inds == sw):
            raise Exception('Stopword in Feature x Unit Matrix!')
    return (csr_matrix(
        (np.ones(len(pos_inds), dtype=np.bool), (feature_inds, pos_inds)),
        shape=(features_size, break_inds[-1])), break_inds)


def _construct_unit_feature_matrix(units, stoplist_set, features_size):
    """Build a matrix where rows correspond to positions within units and
    columns to features

    Parameters
    ----------
    units
        ``units`` should be either ``source_units`` or ``target_units`` from
        ``_gen_matches(...)``
    stoplist_set : set of int
        feature indices which should not be recorded
    features_size : int
        the total number of feature types for the class of features contained
        in ``units``

    Returns
    -------
    M : csr_matrix
        the result matrix; if ``M[i, j] == True``, the position i has feature j
        appear
    break_inds : list of int
        see ``_extract_features_and_positions()`` for details

    """
    feature_inds, pos_inds, break_inds = _extract_features_and_positions(
        units, stoplist_set)
    for sw in stoplist_set:
        if np.any(feature_inds == sw):
            raise Exception('Stopword in Unit x Feature Matrix!')
    return (csr_matrix(
        (np.ones(len(pos_inds), dtype=np.bool), (pos_inds, feature_inds)),
        shape=(break_inds[-1], features_size)), break_inds)


def _bin_hits_to_unit_indices(rows, cols, row2t_unit_ind, target_breaks,
                              source_breaks, su_start):
    """Extract which units matched from the ``match_matrix``

    Parameters
    ----------
    rows : 1d np.array of ints
        rows is all i for which ``match_matrix[i, j] == True``; also, for all
        z, ``match_matrix[rows[z], cols[z]] == True``; all other indices should
        yield False
    cols : 1d np.array of ints
        cols is all j for which ``match_matrix[i, j] == True``; also, for all
        z, ``match_matrix[rows[z], cols[z]] == True``; all other indices should
        yield False
    row2t_unit_ind : 1d np.array of ints
        mapping between row index of matrix and unit index of target
    target_breaks : 1d np.array of ints
        ``target_breaks[t]`` tells which row target unit t starts on; thus, the
        range ``target_breaks[t]:target_breaks[t+1]`` includes all the rows
        which belong to target unit t; ``len(target_breaks)`` is equal to one
        more than the total number of target units
    source_breaks : 1d np.array of ints
        like ``target_breaks``, except it keeps track of which columns belong
        to which source unit
    su_start : int
        an offset by which to increment source indices

    Returns
    -------
    hits2positions : dict [(int, int), 2d np.array of ints]
        the key is a tuple, where the first value refers to the index of a
        target unit and the second value refers to the index of a source unit;
        the associated 2d array tells which positions within the target and
        source units had a match; in particular, each row represent matched
        positions, where the value in the first column tells the target
        position and the the value in the second column tells the source
        position; there will always be at least two rows in the 2d array

    Example
    -------
    >>> target_breaks = [0, 2]
    >>> source_breaks = [0, 3]
    >>> match_matrix = csr_matrix([
    >>> ... [True, False, False],
    >>> ... [False, False, True]
    >>> ... ])
    >>> coo = match_matrix.tocoo()
    >>> hits2positions = _bin_hits_to_unit_indices(
    >>> ... coo.rows, coo.cols, target_breaks, target_breaks)
    >>> hits2positions[(0, 0)] == np.array([[0, 0], [1, 2]])

    """
    # keep track of mapping between matrix column index and source unit index
    # in ``source_units``
    col2s_unit_ind = np.array([
        u_ind for u_ind in range(len(source_breaks) - 1)
        for _ in range(source_breaks[u_ind + 1] - source_breaks[u_ind])
    ])
    tmp = {}
    hits2positions = {}
    t_inds = row2t_unit_ind[rows]
    s_inds = col2s_unit_ind[cols]
    t_poses = rows - target_breaks[t_inds]
    s_poses = cols - source_breaks[s_inds]
    # although s_inds needs to index the source_breaks by the ordering of this
    # batch of source_units, s_inds needs to account for source_unit indices as
    # referenced from outside of this batch
    s_inds += su_start
    for t_ind, s_ind, t_pos, s_pos in zip(t_inds, s_inds, t_poses, s_poses):
        key = (t_ind, s_ind)
        if key not in tmp:
            tmp[key] = (t_pos, s_pos)
        elif key not in hits2positions:
            hits2positions[key] = [tmp[key], (t_pos, s_pos)]
        else:
            hits2positions[key].append((t_pos, s_pos))
    hits2positions = {k: np.array(v) for k, v in hits2positions.items()}
    return hits2positions


def gen_hits2positions(search, conn, target_feature_matrix, target_breaks,
                       source_units, stoplist_set, features_size):
    """Generate matching units based on unit information

    Parameters
    ----------
    source_units : list of dict
        each dictionary represents unit information from the source text
    target_units : list of dict
        each dictionary represents unit information from the target text
    stoplist_set : set of int
        feature indices on which matches should not be permitted
    features_size : int
        the total number of feature types for the class of features contained
        in ``units``

    Notes
    -----
    The dictionaries in the input lists must contain the following string keys
    and corresponding values:
    '_id' : bson.objectid.ObjectId
        ObjectId of the Unit entity in the database
    'index' : int
        index of the Unit entity in the database
    'tags' : list of str
        tag information for this unit
    'forms' : list of int
        the ``...['forms'][y]`` is the integer associated with the form
        Feature of the word token at position y
    'features' : list of list of int
        each position of this list corresponds to the same position in the
        'forms' list; thus, ...['features'][a] is a list of the Feature indices
        derived from ...['forms'][a].

    Yields
    ------
    dict [(int, int), 2d np.array of ints]
        see ``_bin_hits_to_unit_indices()`` for details on what this dictionary
        contains

    """
    # keep track of mapping between matrix row index and target unit index
    # in ``target_units``
    row2t_unit_ind = np.array([
        u_ind for u_ind in range(len(target_breaks) - 1)
        for _ in range(target_breaks[u_ind + 1] - target_breaks[u_ind])
    ])
    stepsize = 500
    for su_start in range(0, len(source_units), stepsize):
        search.update_current_stage_value(su_start / len(source_units))
        conn.update(search)
        feature_source_matrix, source_breaks = _construct_feature_unit_matrix(
            source_units[su_start:su_start + stepsize], stoplist_set,
            features_size)
        # for every position of each target unit, this matrix multiplication
        # picks up which source unit positions shared at least one common
        # feature
        match_matrix = target_feature_matrix.dot(feature_source_matrix)
        # this data structure keeps track of which target unit position matched
        # with which source unit position
        coo = match_matrix.tocoo()
        yield _bin_hits_to_unit_indices(coo.row, coo.col, row2t_unit_ind,
                                        target_breaks, source_breaks, su_start)


def _gen_matches(search, conn, target_units, source_units, stoplist_set,
                 features_size):
    """Generate match information where at least 2 positions matched

    Parameters
    ----------
    search : tesserae.db.entities.Search
        The search job associated with this matching job.
    conn : TessMongoConnection
    target_units : list of dict
        each dictionary represents unit information from the target text
    source_units : list of dict
        each dictionary represents unit information from the source text
    stoplist_set : set of int
        feature indices on which matches should not be permitted
    features_size : int
        the total number of feature types for the class of features contained
        in ``units``

    Notes
    -----
    The dictionaries in the input lists must contain the following string keys
    and corresponding values:
    '_id' : bson.objectid.ObjectId
        ObjectId of the Unit entity in the database
    'index' : int
        index of the Unit entity in the database
    'tags' : list of str
        tag information for this unit
    'forms' : list of int
        the ``...['forms'][y]`` is the integer associated with the form
        Feature of the word token at position y
    'features' : list of list of int
        each position of this list corresponds to the same position in the
        'forms' list; thus, ...['features'][a] is a list of the Feature indices
        derived from ...['forms'][a].

    Yields
    ------
    target_index : int
        index into ``target_units``
    source_index : int
        index into ``source_units``
    positions : 2d np.array
        the first column contains target positions; the second column has
        corresponding source positions
    """
    target_feature_matrix, target_breaks = _construct_unit_feature_matrix(
        target_units, stoplist_set, features_size)
    for hits2positions in gen_hits2positions(search, conn,
                                             target_feature_matrix,
                                             target_breaks, source_units,
                                             stoplist_set, features_size):
        overhits2positions = {
            k: np.array(v)
            for k, v in hits2positions.items() if len(v) >= 2
        }
        for (t_ind, s_ind), positions in overhits2positions.items():
            yield (t_ind, s_ind, positions)


def _score(search, conn, target_units, source_units, features, stoplist,
           distance_basis, max_distance, source_inv_frequencies_getter,
           target_inv_frequencies_getter, tag_helper):
    match_ents = []
    numerator_sparse_rows = []
    numerator_sparse_cols = []
    numerator_sparse_data = []
    denominators = []
    stoplist_set = set(stoplist)
    features_size = len(features)
    search_id = search.id
    for target_ind, source_ind, positions in _gen_matches(
            search, conn, target_units, source_units, stoplist_set,
            features_size):
        target_unit = target_units[target_ind]
        source_unit = source_units[source_ind]
        target_forms = np.array(target_unit['forms'])
        source_forms = np.array(source_unit['forms'])
        t_positions = positions[:, 0]
        s_positions = positions[:, 1]
        if distance_basis == 'span':
            # adjacent matched words have a distance of 2, etc.
            target_distance = _get_distance_by_span(t_positions, target_forms)
            source_distance = _get_distance_by_span(s_positions, source_forms)
        else:
            target_distance = _get_distance_by_least_frequency(
                target_inv_frequencies_getter, t_positions, target_forms)
            source_distance = _get_distance_by_least_frequency(
                source_inv_frequencies_getter, s_positions, source_forms)
        if source_distance <= 0 or target_distance <= 0:
        # less than two matching tokens in one of the units
            continue
        distance = source_distance + target_distance
        if distance <= max_distance:
            target_features = target_unit['features']
            source_features = source_unit['features']
            match_features = set(
                itertools.chain.from_iterable([
                    set(target_features[t_pos]).intersection(
                        set(source_features[s_pos]))
                    for t_pos, s_pos in zip(t_positions, s_positions)
                ]))
            match_features -= stoplist_set
            if match_features:
                match_inv_frequencies = [
                    target_inv_frequencies_getter(target_forms[pos])
                    for pos in set(t_positions)
                ]
                match_inv_frequencies.extend([
                    source_inv_frequencies_getter(source_forms[pos])
                    for pos in set(s_positions)
                ])
                numerator_sparse_rows.extend([len(match_ents)] *
                                            len(match_inv_frequencies))
                numerator_sparse_cols.extend(
                    [i for i in range(len(match_inv_frequencies))])
                numerator_sparse_data.extend(match_inv_frequencies)
                denominators.append(distance)
                match_ents.append(
                    Match(search_id=search_id,
                        source_unit=source_unit['_id'],
                        target_unit=target_unit['_id'],
                        source_tag=tag_helper.get_display_tag(
                            source_unit['text'], source_unit['tags']),
                        target_tag=tag_helper.get_display_tag(
                            target_unit['text'], target_unit['tags']),
                        matched_features=[
                            features[int(mf)].token for mf in match_features
                        ],
                        source_snippet=source_unit['snippet'],
                        target_snippet=target_unit['snippet'],
                        highlight=[
                            (int(s_pos), int(t_pos))
                            for s_pos, t_pos in zip(s_positions, t_positions)
                        ]))
    if match_ents:
        numerators = csr_matrix(
            (numerator_sparse_data, (numerator_sparse_rows,
                                     numerator_sparse_cols))).sum(axis=-1).A1
        scores = np.log(numerators) - np.log(denominators)
        for match, score in zip(match_ents, scores):
            match.score = score
    print('score matrix', scores)
#    print(match_ents)
    return match_ents
    

def _score_sound(search, conn, target_units, source_units, features, stoplist,
           distance_basis, max_distance, source_inv_frequencies_getter,
           target_inv_frequencies_getter, tag_helper):
    match_ents = []
    numerator_sparse_rows = []
    numerator_sparse_cols = []
    numerator_sparse_data = []
    denominators = []
    stoplist_set = set(stoplist)
    features_size = len(features)
    search_id = search.id
    for target_ind, source_ind, positions in _gen_matches(
            search, conn, target_units, source_units, stoplist_set,
            features_size):
        target_unit = target_units[target_ind]
        source_unit = source_units[source_ind]
        target_sounds = []
        source_sounds = []
        # append indices of sound features to target_sounds and source_sounds 
        # in order of appearance in the text
        for a in target_unit['features']:
            for b in a:
                target_sounds.append(b)
        for a in source_unit['features']:
            for b in a:
                source_sounds.append(b)
        t_positions = []
        s_positions = []
        # append to t_positions and s_positions 
        # the positions in the text of the *matching sound features*.
        # built differently from t_positions and s_positions in _score,
        # where they record instead the positions in the text of *matching word forms*
        for target in target_sounds:
            for source in source_sounds:
                if target == source:
                    t_positions.append(target_sounds.index(target))
                    s_positions.append(source_sounds.index(source))
        # _get_distance_by_least_frequency expects these as 1d arrays
        t_positions = np.array(t_positions)
        s_positions = np.array(s_positions)
        target_sounds = np.array(target_sounds)
        source_sounds = np.array(source_sounds)
        # get the shortest distance of a pair of the least frequent sound features
        target_distance = _get_distance_by_least_frequency(
                target_inv_frequencies_getter, t_positions, target_sounds)
        source_distance = _get_distance_by_least_frequency(
                source_inv_frequencies_getter, s_positions, source_sounds)
#            target_distance = _get_sound_distance_by_least_frequency(
#                    target_inv_frequencies_getter, t_positions, target_sounds)
#        print('target', target_sounds, target_distance)
#            source_distance = _get_sound_distance_by_least_frequency(
#                    source_inv_frequencies_getter, s_positions, source_sounds)
#        print('source', source_sounds, source_distance)
        if source_distance <= 0 or target_distance <= 0:
        # less than two matching tokens in one of the units
            continue
        # distance is both used to compare to max_distance below 
        # and will become the denominator in the scoring formula
        distance = source_distance + target_distance
        # if distance > max_distance, then the matched sound features 
        # are too far apart to make the lines 'sound alike'
        if distance <= max_distance:
            # now we are once again interested in 
            # not just the least frequent sound features, 
            # but in all the matching sound features
            target_features = target_unit['features']
            source_features = source_unit['features']
            match_features = set(
                itertools.chain.from_iterable([
                    set(target_sounds).intersection(
                        set(source_sounds))
                ]))
            match_features -= stoplist_set
            if match_features:
                match_inv_frequencies = [
                    target_inv_frequencies_getter(target_sounds[pos])
                    for pos in t_positions
                ]
                match_inv_frequencies.extend([
                    source_inv_frequencies_getter(source_sounds[pos])
                    for pos in s_positions
                ])
                numerator_sparse_rows.extend([len(match_ents)] *
                                            len(match_inv_frequencies))
                numerator_sparse_cols.extend(
                    [i for i in range(len(match_inv_frequencies))])
                numerator_sparse_data.extend(match_inv_frequencies)
                denominators.append(distance)
                match_ents.append(
                    Match(search_id=search_id,
                        source_unit=source_unit['_id'],
                        target_unit=target_unit['_id'],
                        source_tag=tag_helper.get_display_tag(
                            source_unit['text'], source_unit['tags']),
                        target_tag=tag_helper.get_display_tag(
                            target_unit['text'], target_unit['tags']),
                        matched_features=[
                            features[int(mf)].token for mf in match_features
                        ],
                        source_snippet=source_unit['snippet'],
                        target_snippet=target_unit['snippet'],
                        highlight=[
                            (int(s_pos), int(t_pos))
                            for s_pos, t_pos in zip(s_positions, t_positions)
                        ]))
    if match_ents:
        numerators = csr_matrix(
            (numerator_sparse_data, (numerator_sparse_rows,
                                     numerator_sparse_cols))).sum(axis=-1).A1
        scores = np.log(numerators) - np.log(denominators)
        for match, score in zip(match_ents, scores):
            match.score = score
    print('score matrix', scores)
#    print(match_ents)
    return match_ents
    
    <|MERGE_RESOLUTION|>--- conflicted
+++ resolved
@@ -184,16 +184,7 @@
                 stopwords,
                 feature,
                 source.text.language,
-<<<<<<< HEAD
-                basis=stopword_basis)
-        else:
-            stoplist = get_stoplist_indices(
-                self.connection, stopwords,
-                feature, source.text.language)
-=======
             )
->>>>>>> a10ad5f9
-
         features = sorted(self.connection.find(Feature.collection,
                                                language=source.text.language,
                                                feature=feature),
@@ -304,7 +295,6 @@
 def _score_by_text_frequencies(search, connection, score_basis, texts,
                                target_units, source_units, features, stoplist,
                                distance_basis, max_distance, tag_helper):
-<<<<<<< HEAD
     if feature == 'sound':
         source_frequencies_getter = _lookup_wrapper(
             get_sound_inverse_text_freq(connection, texts[0].id))
@@ -323,16 +313,6 @@
                     stoplist, distance_basis, max_distance,
                     source_inv_frequencies_getter, target_inv_frequencies_getter,
                     tag_helper)
-=======
-    source_frequencies_getter = _lookup_wrapper(
-        get_inverse_text_frequencies(connection, score_basis, texts[0].id))
-    target_frequencies_getter = _lookup_wrapper(
-        get_inverse_text_frequencies(connection, score_basis, texts[1].id))
-    return _score(search, connection, target_units, source_units, features,
-                  stoplist, distance_basis, max_distance,
-                  source_frequencies_getter, target_frequencies_getter,
-                  tag_helper)
->>>>>>> a10ad5f9
 
 
 def _get_trivial_distance(p0, p1):
