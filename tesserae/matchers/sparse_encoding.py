--- conflicted
+++ resolved
@@ -851,13 +851,10 @@
             features_size):
         target_unit = target_units[target_ind]
         source_unit = source_units[source_ind]
-<<<<<<< HEAD
         # the positions of the words in the sentence
         # (needed for highlighting in the front end)
         t_word_pos = positions[:, 0]
         s_word_pos = positions[:, 1]       
-=======
->>>>>>> 19121853
         target_sounds = []
         source_sounds = []
         # unpack indices of sound features from target_unit['features'] and source_unit['features']
@@ -931,7 +928,7 @@
                     [i for i in range(len(match_inv_frequencies))])
                 numerator_sparse_data.extend(match_inv_frequencies)
                 denominators.append(distance)
-                # match_ents.highlights is not the positions of sound features
+                # match_ents.highlight is not the positions of sound features
                 # in a line, but the positions of the words to which they belong
                 match_ents.append(
                     Match(search_id=search_id,
@@ -948,7 +945,6 @@
                         target_snippet=target_unit['snippet'],
                         highlight=[
                             (int(s_pos), int(t_pos))
-<<<<<<< HEAD
                             for s_pos, t_pos in zip(s_word_pos, t_word_pos)
                         ]))
                 #in this version match_ents.highlight is an *array* of positions
@@ -967,10 +963,6 @@
 #                        target_snippet=target_unit['snippet'],
 #                        highlight=positions
 #                    ))
-=======
-                            for s_pos, t_pos in zip(s_positions, t_positions)
-                        ]))
->>>>>>> 19121853
     if match_ents:
         numerators = csr_matrix(
             (numerator_sparse_data, (numerator_sparse_rows,
